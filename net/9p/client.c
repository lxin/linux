--- conflicted
+++ resolved
@@ -30,16 +30,9 @@
 
 #define DEFAULT_MSIZE (128 * 1024)
 
-<<<<<<< HEAD
-/*
-  * Client Option Parsing (code inspired by NFS code)
-  *  - a little lazy - parse all client options
-  */
-=======
 /* Client Option Parsing (code inspired by NFS code)
  *  - a little lazy - parse all client options
  */
->>>>>>> df0cc57e
 
 enum {
 	Opt_msize,
