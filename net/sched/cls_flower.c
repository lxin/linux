// SPDX-License-Identifier: GPL-2.0-or-later
/*
 * net/sched/cls_flower.c		Flower classifier
 *
 * Copyright (c) 2015 Jiri Pirko <jiri@resnulli.us>
 */

#include <linux/kernel.h>
#include <linux/init.h>
#include <linux/module.h>
#include <linux/rhashtable.h>
#include <linux/workqueue.h>
#include <linux/refcount.h>

#include <linux/if_ether.h>
#include <linux/in6.h>
#include <linux/ip.h>
#include <linux/mpls.h>

#include <net/sch_generic.h>
#include <net/pkt_cls.h>
#include <net/ip.h>
#include <net/flow_dissector.h>
#include <net/geneve.h>

#include <net/dst.h>
#include <net/dst_metadata.h>

struct fl_flow_key {
	int	indev_ifindex;
	struct flow_dissector_key_control control;
	struct flow_dissector_key_control enc_control;
	struct flow_dissector_key_basic basic;
	struct flow_dissector_key_eth_addrs eth;
	struct flow_dissector_key_vlan vlan;
	struct flow_dissector_key_vlan cvlan;
	union {
		struct flow_dissector_key_ipv4_addrs ipv4;
		struct flow_dissector_key_ipv6_addrs ipv6;
	};
	struct flow_dissector_key_ports tp;
	struct flow_dissector_key_icmp icmp;
	struct flow_dissector_key_arp arp;
	struct flow_dissector_key_keyid enc_key_id;
	union {
		struct flow_dissector_key_ipv4_addrs enc_ipv4;
		struct flow_dissector_key_ipv6_addrs enc_ipv6;
	};
	struct flow_dissector_key_ports enc_tp;
	struct flow_dissector_key_mpls mpls;
	struct flow_dissector_key_tcp tcp;
	struct flow_dissector_key_ip ip;
	struct flow_dissector_key_ip enc_ip;
	struct flow_dissector_key_enc_opts enc_opts;
	struct flow_dissector_key_ports tp_min;
	struct flow_dissector_key_ports tp_max;
} __aligned(BITS_PER_LONG / 8); /* Ensure that we can do comparisons as longs. */

struct fl_flow_mask_range {
	unsigned short int start;
	unsigned short int end;
};

struct fl_flow_mask {
	struct fl_flow_key key;
	struct fl_flow_mask_range range;
	u32 flags;
	struct rhash_head ht_node;
	struct rhashtable ht;
	struct rhashtable_params filter_ht_params;
	struct flow_dissector dissector;
	struct list_head filters;
	struct rcu_work rwork;
	struct list_head list;
	refcount_t refcnt;
};

struct fl_flow_tmplt {
	struct fl_flow_key dummy_key;
	struct fl_flow_key mask;
	struct flow_dissector dissector;
	struct tcf_chain *chain;
};

struct cls_fl_head {
	struct rhashtable ht;
	spinlock_t masks_lock; /* Protect masks list */
	struct list_head masks;
	struct list_head hw_filters;
	struct rcu_work rwork;
	struct idr handle_idr;
};

struct cls_fl_filter {
	struct fl_flow_mask *mask;
	struct rhash_head ht_node;
	struct fl_flow_key mkey;
	struct tcf_exts exts;
	struct tcf_result res;
	struct fl_flow_key key;
	struct list_head list;
	struct list_head hw_list;
	u32 handle;
	u32 flags;
	u32 in_hw_count;
	struct rcu_work rwork;
	struct net_device *hw_dev;
	/* Flower classifier is unlocked, which means that its reference counter
	 * can be changed concurrently without any kind of external
	 * synchronization. Use atomic reference counter to be concurrency-safe.
	 */
	refcount_t refcnt;
	bool deleted;
};

static const struct rhashtable_params mask_ht_params = {
	.key_offset = offsetof(struct fl_flow_mask, key),
	.key_len = sizeof(struct fl_flow_key),
	.head_offset = offsetof(struct fl_flow_mask, ht_node),
	.automatic_shrinking = true,
};

static unsigned short int fl_mask_range(const struct fl_flow_mask *mask)
{
	return mask->range.end - mask->range.start;
}

static void fl_mask_update_range(struct fl_flow_mask *mask)
{
	const u8 *bytes = (const u8 *) &mask->key;
	size_t size = sizeof(mask->key);
	size_t i, first = 0, last;

	for (i = 0; i < size; i++) {
		if (bytes[i]) {
			first = i;
			break;
		}
	}
	last = first;
	for (i = size - 1; i != first; i--) {
		if (bytes[i]) {
			last = i;
			break;
		}
	}
	mask->range.start = rounddown(first, sizeof(long));
	mask->range.end = roundup(last + 1, sizeof(long));
}

static void *fl_key_get_start(struct fl_flow_key *key,
			      const struct fl_flow_mask *mask)
{
	return (u8 *) key + mask->range.start;
}

static void fl_set_masked_key(struct fl_flow_key *mkey, struct fl_flow_key *key,
			      struct fl_flow_mask *mask)
{
	const long *lkey = fl_key_get_start(key, mask);
	const long *lmask = fl_key_get_start(&mask->key, mask);
	long *lmkey = fl_key_get_start(mkey, mask);
	int i;

	for (i = 0; i < fl_mask_range(mask); i += sizeof(long))
		*lmkey++ = *lkey++ & *lmask++;
}

static bool fl_mask_fits_tmplt(struct fl_flow_tmplt *tmplt,
			       struct fl_flow_mask *mask)
{
	const long *lmask = fl_key_get_start(&mask->key, mask);
	const long *ltmplt;
	int i;

	if (!tmplt)
		return true;
	ltmplt = fl_key_get_start(&tmplt->mask, mask);
	for (i = 0; i < fl_mask_range(mask); i += sizeof(long)) {
		if (~*ltmplt++ & *lmask++)
			return false;
	}
	return true;
}

static void fl_clear_masked_range(struct fl_flow_key *key,
				  struct fl_flow_mask *mask)
{
	memset(fl_key_get_start(key, mask), 0, fl_mask_range(mask));
}

static bool fl_range_port_dst_cmp(struct cls_fl_filter *filter,
				  struct fl_flow_key *key,
				  struct fl_flow_key *mkey)
{
	__be16 min_mask, max_mask, min_val, max_val;

	min_mask = htons(filter->mask->key.tp_min.dst);
	max_mask = htons(filter->mask->key.tp_max.dst);
	min_val = htons(filter->key.tp_min.dst);
	max_val = htons(filter->key.tp_max.dst);

	if (min_mask && max_mask) {
		if (htons(key->tp.dst) < min_val ||
		    htons(key->tp.dst) > max_val)
			return false;

		/* skb does not have min and max values */
		mkey->tp_min.dst = filter->mkey.tp_min.dst;
		mkey->tp_max.dst = filter->mkey.tp_max.dst;
	}
	return true;
}

static bool fl_range_port_src_cmp(struct cls_fl_filter *filter,
				  struct fl_flow_key *key,
				  struct fl_flow_key *mkey)
{
	__be16 min_mask, max_mask, min_val, max_val;

	min_mask = htons(filter->mask->key.tp_min.src);
	max_mask = htons(filter->mask->key.tp_max.src);
	min_val = htons(filter->key.tp_min.src);
	max_val = htons(filter->key.tp_max.src);

	if (min_mask && max_mask) {
		if (htons(key->tp.src) < min_val ||
		    htons(key->tp.src) > max_val)
			return false;

		/* skb does not have min and max values */
		mkey->tp_min.src = filter->mkey.tp_min.src;
		mkey->tp_max.src = filter->mkey.tp_max.src;
	}
	return true;
}

static struct cls_fl_filter *__fl_lookup(struct fl_flow_mask *mask,
					 struct fl_flow_key *mkey)
{
	return rhashtable_lookup_fast(&mask->ht, fl_key_get_start(mkey, mask),
				      mask->filter_ht_params);
}

static struct cls_fl_filter *fl_lookup_range(struct fl_flow_mask *mask,
					     struct fl_flow_key *mkey,
					     struct fl_flow_key *key)
{
	struct cls_fl_filter *filter, *f;

	list_for_each_entry_rcu(filter, &mask->filters, list) {
		if (!fl_range_port_dst_cmp(filter, key, mkey))
			continue;

		if (!fl_range_port_src_cmp(filter, key, mkey))
			continue;

		f = __fl_lookup(mask, mkey);
		if (f)
			return f;
	}
	return NULL;
}

static struct cls_fl_filter *fl_lookup(struct fl_flow_mask *mask,
				       struct fl_flow_key *mkey,
				       struct fl_flow_key *key)
{
	if ((mask->flags & TCA_FLOWER_MASK_FLAGS_RANGE))
		return fl_lookup_range(mask, mkey, key);

	return __fl_lookup(mask, mkey);
}

static int fl_classify(struct sk_buff *skb, const struct tcf_proto *tp,
		       struct tcf_result *res)
{
	struct cls_fl_head *head = rcu_dereference_bh(tp->root);
	struct cls_fl_filter *f;
	struct fl_flow_mask *mask;
	struct fl_flow_key skb_key;
	struct fl_flow_key skb_mkey;

	list_for_each_entry_rcu(mask, &head->masks, list) {
		fl_clear_masked_range(&skb_key, mask);

		skb_key.indev_ifindex = skb->skb_iif;
		/* skb_flow_dissect() does not set n_proto in case an unknown
		 * protocol, so do it rather here.
		 */
		skb_key.basic.n_proto = skb->protocol;
		skb_flow_dissect_tunnel_info(skb, &mask->dissector, &skb_key);
		skb_flow_dissect(skb, &mask->dissector, &skb_key, 0);

		fl_set_masked_key(&skb_mkey, &skb_key, mask);

		f = fl_lookup(mask, &skb_mkey, &skb_key);
		if (f && !tc_skip_sw(f->flags)) {
			*res = f->res;
			return tcf_exts_exec(skb, &f->exts, res);
		}
	}
	return -1;
}

static int fl_init(struct tcf_proto *tp)
{
	struct cls_fl_head *head;

	head = kzalloc(sizeof(*head), GFP_KERNEL);
	if (!head)
		return -ENOBUFS;

	spin_lock_init(&head->masks_lock);
	INIT_LIST_HEAD_RCU(&head->masks);
	INIT_LIST_HEAD(&head->hw_filters);
	rcu_assign_pointer(tp->root, head);
	idr_init(&head->handle_idr);

	return rhashtable_init(&head->ht, &mask_ht_params);
}

static void fl_mask_free(struct fl_flow_mask *mask, bool mask_init_done)
{
	/* temporary masks don't have their filters list and ht initialized */
	if (mask_init_done) {
		WARN_ON(!list_empty(&mask->filters));
		rhashtable_destroy(&mask->ht);
	}
	kfree(mask);
}

static void fl_mask_free_work(struct work_struct *work)
{
	struct fl_flow_mask *mask = container_of(to_rcu_work(work),
						 struct fl_flow_mask, rwork);

	fl_mask_free(mask, true);
}

static void fl_uninit_mask_free_work(struct work_struct *work)
{
	struct fl_flow_mask *mask = container_of(to_rcu_work(work),
						 struct fl_flow_mask, rwork);

	fl_mask_free(mask, false);
}

static bool fl_mask_put(struct cls_fl_head *head, struct fl_flow_mask *mask)
{
	if (!refcount_dec_and_test(&mask->refcnt))
		return false;

	rhashtable_remove_fast(&head->ht, &mask->ht_node, mask_ht_params);

	spin_lock(&head->masks_lock);
	list_del_rcu(&mask->list);
	spin_unlock(&head->masks_lock);

	tcf_queue_work(&mask->rwork, fl_mask_free_work);

	return true;
}

static struct cls_fl_head *fl_head_dereference(struct tcf_proto *tp)
{
	/* Flower classifier only changes root pointer during init and destroy.
	 * Users must obtain reference to tcf_proto instance before calling its
	 * API, so tp->root pointer is protected from concurrent call to
	 * fl_destroy() by reference counting.
	 */
	return rcu_dereference_raw(tp->root);
}

static void __fl_destroy_filter(struct cls_fl_filter *f)
{
	tcf_exts_destroy(&f->exts);
	tcf_exts_put_net(&f->exts);
	kfree(f);
}

static void fl_destroy_filter_work(struct work_struct *work)
{
	struct cls_fl_filter *f = container_of(to_rcu_work(work),
					struct cls_fl_filter, rwork);

	__fl_destroy_filter(f);
}

static void fl_hw_destroy_filter(struct tcf_proto *tp, struct cls_fl_filter *f,
				 bool rtnl_held, struct netlink_ext_ack *extack)
{
	struct tc_cls_flower_offload cls_flower = {};
	struct tcf_block *block = tp->chain->block;

	if (!rtnl_held)
		rtnl_lock();

	tc_cls_common_offload_init(&cls_flower.common, tp, f->flags, extack);
	cls_flower.command = TC_CLSFLOWER_DESTROY;
	cls_flower.cookie = (unsigned long) f;

	tc_setup_cb_call(block, TC_SETUP_CLSFLOWER, &cls_flower, false);
<<<<<<< HEAD
=======
	spin_lock(&tp->lock);
	list_del_init(&f->hw_list);
>>>>>>> 0ecfebd2
	tcf_block_offload_dec(block, &f->flags);
	spin_unlock(&tp->lock);

	if (!rtnl_held)
		rtnl_unlock();
}

static int fl_hw_replace_filter(struct tcf_proto *tp,
				struct cls_fl_filter *f, bool rtnl_held,
				struct netlink_ext_ack *extack)
{
	struct cls_fl_head *head = fl_head_dereference(tp);
	struct tc_cls_flower_offload cls_flower = {};
	struct tcf_block *block = tp->chain->block;
	bool skip_sw = tc_skip_sw(f->flags);
	int err = 0;

	if (!rtnl_held)
		rtnl_lock();

	cls_flower.rule = flow_rule_alloc(tcf_exts_num_actions(&f->exts));
	if (!cls_flower.rule) {
		err = -ENOMEM;
		goto errout;
	}

	cls_flower.rule = flow_rule_alloc(tcf_exts_num_actions(&f->exts));
	if (!cls_flower.rule)
		return -ENOMEM;

	tc_cls_common_offload_init(&cls_flower.common, tp, f->flags, extack);
	cls_flower.command = TC_CLSFLOWER_REPLACE;
	cls_flower.cookie = (unsigned long) f;
	cls_flower.rule->match.dissector = &f->mask->dissector;
	cls_flower.rule->match.mask = &f->mask->key;
	cls_flower.rule->match.key = &f->mkey;
	cls_flower.classid = f->res.classid;

	err = tc_setup_flow_action(&cls_flower.rule->action, &f->exts);
	if (err) {
		kfree(cls_flower.rule);
<<<<<<< HEAD
		if (skip_sw) {
			NL_SET_ERR_MSG_MOD(extack, "Failed to setup flow action");
			return err;
		}
		return 0;
=======
		if (skip_sw)
			NL_SET_ERR_MSG_MOD(extack, "Failed to setup flow action");
		else
			err = 0;
		goto errout;
>>>>>>> 0ecfebd2
	}

	err = tc_setup_cb_call(block, TC_SETUP_CLSFLOWER, &cls_flower, skip_sw);
	kfree(cls_flower.rule);

	if (err < 0) {
		fl_hw_destroy_filter(tp, f, true, NULL);
		goto errout;
	} else if (err > 0) {
		f->in_hw_count = err;
		err = 0;
		spin_lock(&tp->lock);
		tcf_block_offload_inc(block, &f->flags);
		spin_unlock(&tp->lock);
	}

	if (skip_sw && !(f->flags & TCA_CLS_FLAGS_IN_HW)) {
		err = -EINVAL;
		goto errout;
	}

	spin_lock(&tp->lock);
	list_add(&f->hw_list, &head->hw_filters);
	spin_unlock(&tp->lock);
errout:
	if (!rtnl_held)
		rtnl_unlock();

	return err;
}

static void fl_hw_update_stats(struct tcf_proto *tp, struct cls_fl_filter *f,
			       bool rtnl_held)
{
	struct tc_cls_flower_offload cls_flower = {};
	struct tcf_block *block = tp->chain->block;

	if (!rtnl_held)
		rtnl_lock();

	tc_cls_common_offload_init(&cls_flower.common, tp, f->flags, NULL);
	cls_flower.command = TC_CLSFLOWER_STATS;
	cls_flower.cookie = (unsigned long) f;
	cls_flower.classid = f->res.classid;

	tc_setup_cb_call(block, TC_SETUP_CLSFLOWER, &cls_flower, false);

	tcf_exts_stats_update(&f->exts, cls_flower.stats.bytes,
			      cls_flower.stats.pkts,
			      cls_flower.stats.lastused);
<<<<<<< HEAD
=======

	if (!rtnl_held)
		rtnl_unlock();
>>>>>>> 0ecfebd2
}

static void __fl_put(struct cls_fl_filter *f)
{
	if (!refcount_dec_and_test(&f->refcnt))
		return;

	if (tcf_exts_get_net(&f->exts))
		tcf_queue_work(&f->rwork, fl_destroy_filter_work);
	else
		__fl_destroy_filter(f);
}

static struct cls_fl_filter *__fl_get(struct cls_fl_head *head, u32 handle)
{
	struct cls_fl_filter *f;

	rcu_read_lock();
	f = idr_find(&head->handle_idr, handle);
	if (f && !refcount_inc_not_zero(&f->refcnt))
		f = NULL;
	rcu_read_unlock();

	return f;
}

static struct cls_fl_filter *fl_get_next_filter(struct tcf_proto *tp,
						unsigned long *handle)
{
	struct cls_fl_head *head = fl_head_dereference(tp);
	struct cls_fl_filter *f;

	rcu_read_lock();
	while ((f = idr_get_next_ul(&head->handle_idr, handle))) {
		/* don't return filters that are being deleted */
		if (refcount_inc_not_zero(&f->refcnt))
			break;
		++(*handle);
	}
	rcu_read_unlock();

	return f;
}

static int __fl_delete(struct tcf_proto *tp, struct cls_fl_filter *f,
		       bool *last, bool rtnl_held,
		       struct netlink_ext_ack *extack)
{
	struct cls_fl_head *head = fl_head_dereference(tp);

	*last = false;

	spin_lock(&tp->lock);
	if (f->deleted) {
		spin_unlock(&tp->lock);
		return -ENOENT;
	}

	f->deleted = true;
	rhashtable_remove_fast(&f->mask->ht, &f->ht_node,
			       f->mask->filter_ht_params);
	idr_remove(&head->handle_idr, f->handle);
	list_del_rcu(&f->list);
	spin_unlock(&tp->lock);

	*last = fl_mask_put(head, f->mask);
	if (!tc_skip_hw(f->flags))
		fl_hw_destroy_filter(tp, f, rtnl_held, extack);
	tcf_unbind_filter(tp, &f->res);
	__fl_put(f);

	return 0;
}

static void fl_destroy_sleepable(struct work_struct *work)
{
	struct cls_fl_head *head = container_of(to_rcu_work(work),
						struct cls_fl_head,
						rwork);

	rhashtable_destroy(&head->ht);
	kfree(head);
	module_put(THIS_MODULE);
}

static void fl_destroy(struct tcf_proto *tp, bool rtnl_held,
		       struct netlink_ext_ack *extack)
{
	struct cls_fl_head *head = fl_head_dereference(tp);
	struct fl_flow_mask *mask, *next_mask;
	struct cls_fl_filter *f, *next;
	bool last;

	list_for_each_entry_safe(mask, next_mask, &head->masks, list) {
		list_for_each_entry_safe(f, next, &mask->filters, list) {
			__fl_delete(tp, f, &last, rtnl_held, extack);
			if (last)
				break;
		}
	}
	idr_destroy(&head->handle_idr);

	__module_get(THIS_MODULE);
	tcf_queue_work(&head->rwork, fl_destroy_sleepable);
}

static void fl_put(struct tcf_proto *tp, void *arg)
{
	struct cls_fl_filter *f = arg;

	__fl_put(f);
}

static void *fl_get(struct tcf_proto *tp, u32 handle)
{
	struct cls_fl_head *head = fl_head_dereference(tp);

	return __fl_get(head, handle);
}

static const struct nla_policy fl_policy[TCA_FLOWER_MAX + 1] = {
	[TCA_FLOWER_UNSPEC]		= { .type = NLA_UNSPEC },
	[TCA_FLOWER_CLASSID]		= { .type = NLA_U32 },
	[TCA_FLOWER_INDEV]		= { .type = NLA_STRING,
					    .len = IFNAMSIZ },
	[TCA_FLOWER_KEY_ETH_DST]	= { .len = ETH_ALEN },
	[TCA_FLOWER_KEY_ETH_DST_MASK]	= { .len = ETH_ALEN },
	[TCA_FLOWER_KEY_ETH_SRC]	= { .len = ETH_ALEN },
	[TCA_FLOWER_KEY_ETH_SRC_MASK]	= { .len = ETH_ALEN },
	[TCA_FLOWER_KEY_ETH_TYPE]	= { .type = NLA_U16 },
	[TCA_FLOWER_KEY_IP_PROTO]	= { .type = NLA_U8 },
	[TCA_FLOWER_KEY_IPV4_SRC]	= { .type = NLA_U32 },
	[TCA_FLOWER_KEY_IPV4_SRC_MASK]	= { .type = NLA_U32 },
	[TCA_FLOWER_KEY_IPV4_DST]	= { .type = NLA_U32 },
	[TCA_FLOWER_KEY_IPV4_DST_MASK]	= { .type = NLA_U32 },
	[TCA_FLOWER_KEY_IPV6_SRC]	= { .len = sizeof(struct in6_addr) },
	[TCA_FLOWER_KEY_IPV6_SRC_MASK]	= { .len = sizeof(struct in6_addr) },
	[TCA_FLOWER_KEY_IPV6_DST]	= { .len = sizeof(struct in6_addr) },
	[TCA_FLOWER_KEY_IPV6_DST_MASK]	= { .len = sizeof(struct in6_addr) },
	[TCA_FLOWER_KEY_TCP_SRC]	= { .type = NLA_U16 },
	[TCA_FLOWER_KEY_TCP_DST]	= { .type = NLA_U16 },
	[TCA_FLOWER_KEY_UDP_SRC]	= { .type = NLA_U16 },
	[TCA_FLOWER_KEY_UDP_DST]	= { .type = NLA_U16 },
	[TCA_FLOWER_KEY_VLAN_ID]	= { .type = NLA_U16 },
	[TCA_FLOWER_KEY_VLAN_PRIO]	= { .type = NLA_U8 },
	[TCA_FLOWER_KEY_VLAN_ETH_TYPE]	= { .type = NLA_U16 },
	[TCA_FLOWER_KEY_ENC_KEY_ID]	= { .type = NLA_U32 },
	[TCA_FLOWER_KEY_ENC_IPV4_SRC]	= { .type = NLA_U32 },
	[TCA_FLOWER_KEY_ENC_IPV4_SRC_MASK] = { .type = NLA_U32 },
	[TCA_FLOWER_KEY_ENC_IPV4_DST]	= { .type = NLA_U32 },
	[TCA_FLOWER_KEY_ENC_IPV4_DST_MASK] = { .type = NLA_U32 },
	[TCA_FLOWER_KEY_ENC_IPV6_SRC]	= { .len = sizeof(struct in6_addr) },
	[TCA_FLOWER_KEY_ENC_IPV6_SRC_MASK] = { .len = sizeof(struct in6_addr) },
	[TCA_FLOWER_KEY_ENC_IPV6_DST]	= { .len = sizeof(struct in6_addr) },
	[TCA_FLOWER_KEY_ENC_IPV6_DST_MASK] = { .len = sizeof(struct in6_addr) },
	[TCA_FLOWER_KEY_TCP_SRC_MASK]	= { .type = NLA_U16 },
	[TCA_FLOWER_KEY_TCP_DST_MASK]	= { .type = NLA_U16 },
	[TCA_FLOWER_KEY_UDP_SRC_MASK]	= { .type = NLA_U16 },
	[TCA_FLOWER_KEY_UDP_DST_MASK]	= { .type = NLA_U16 },
	[TCA_FLOWER_KEY_SCTP_SRC_MASK]	= { .type = NLA_U16 },
	[TCA_FLOWER_KEY_SCTP_DST_MASK]	= { .type = NLA_U16 },
	[TCA_FLOWER_KEY_SCTP_SRC]	= { .type = NLA_U16 },
	[TCA_FLOWER_KEY_SCTP_DST]	= { .type = NLA_U16 },
	[TCA_FLOWER_KEY_ENC_UDP_SRC_PORT]	= { .type = NLA_U16 },
	[TCA_FLOWER_KEY_ENC_UDP_SRC_PORT_MASK]	= { .type = NLA_U16 },
	[TCA_FLOWER_KEY_ENC_UDP_DST_PORT]	= { .type = NLA_U16 },
	[TCA_FLOWER_KEY_ENC_UDP_DST_PORT_MASK]	= { .type = NLA_U16 },
	[TCA_FLOWER_KEY_FLAGS]		= { .type = NLA_U32 },
	[TCA_FLOWER_KEY_FLAGS_MASK]	= { .type = NLA_U32 },
	[TCA_FLOWER_KEY_ICMPV4_TYPE]	= { .type = NLA_U8 },
	[TCA_FLOWER_KEY_ICMPV4_TYPE_MASK] = { .type = NLA_U8 },
	[TCA_FLOWER_KEY_ICMPV4_CODE]	= { .type = NLA_U8 },
	[TCA_FLOWER_KEY_ICMPV4_CODE_MASK] = { .type = NLA_U8 },
	[TCA_FLOWER_KEY_ICMPV6_TYPE]	= { .type = NLA_U8 },
	[TCA_FLOWER_KEY_ICMPV6_TYPE_MASK] = { .type = NLA_U8 },
	[TCA_FLOWER_KEY_ICMPV6_CODE]	= { .type = NLA_U8 },
	[TCA_FLOWER_KEY_ICMPV6_CODE_MASK] = { .type = NLA_U8 },
	[TCA_FLOWER_KEY_ARP_SIP]	= { .type = NLA_U32 },
	[TCA_FLOWER_KEY_ARP_SIP_MASK]	= { .type = NLA_U32 },
	[TCA_FLOWER_KEY_ARP_TIP]	= { .type = NLA_U32 },
	[TCA_FLOWER_KEY_ARP_TIP_MASK]	= { .type = NLA_U32 },
	[TCA_FLOWER_KEY_ARP_OP]		= { .type = NLA_U8 },
	[TCA_FLOWER_KEY_ARP_OP_MASK]	= { .type = NLA_U8 },
	[TCA_FLOWER_KEY_ARP_SHA]	= { .len = ETH_ALEN },
	[TCA_FLOWER_KEY_ARP_SHA_MASK]	= { .len = ETH_ALEN },
	[TCA_FLOWER_KEY_ARP_THA]	= { .len = ETH_ALEN },
	[TCA_FLOWER_KEY_ARP_THA_MASK]	= { .len = ETH_ALEN },
	[TCA_FLOWER_KEY_MPLS_TTL]	= { .type = NLA_U8 },
	[TCA_FLOWER_KEY_MPLS_BOS]	= { .type = NLA_U8 },
	[TCA_FLOWER_KEY_MPLS_TC]	= { .type = NLA_U8 },
	[TCA_FLOWER_KEY_MPLS_LABEL]	= { .type = NLA_U32 },
	[TCA_FLOWER_KEY_TCP_FLAGS]	= { .type = NLA_U16 },
	[TCA_FLOWER_KEY_TCP_FLAGS_MASK]	= { .type = NLA_U16 },
	[TCA_FLOWER_KEY_IP_TOS]		= { .type = NLA_U8 },
	[TCA_FLOWER_KEY_IP_TOS_MASK]	= { .type = NLA_U8 },
	[TCA_FLOWER_KEY_IP_TTL]		= { .type = NLA_U8 },
	[TCA_FLOWER_KEY_IP_TTL_MASK]	= { .type = NLA_U8 },
	[TCA_FLOWER_KEY_CVLAN_ID]	= { .type = NLA_U16 },
	[TCA_FLOWER_KEY_CVLAN_PRIO]	= { .type = NLA_U8 },
	[TCA_FLOWER_KEY_CVLAN_ETH_TYPE]	= { .type = NLA_U16 },
	[TCA_FLOWER_KEY_ENC_IP_TOS]	= { .type = NLA_U8 },
	[TCA_FLOWER_KEY_ENC_IP_TOS_MASK] = { .type = NLA_U8 },
	[TCA_FLOWER_KEY_ENC_IP_TTL]	 = { .type = NLA_U8 },
	[TCA_FLOWER_KEY_ENC_IP_TTL_MASK] = { .type = NLA_U8 },
	[TCA_FLOWER_KEY_ENC_OPTS]	= { .type = NLA_NESTED },
	[TCA_FLOWER_KEY_ENC_OPTS_MASK]	= { .type = NLA_NESTED },
};

static const struct nla_policy
enc_opts_policy[TCA_FLOWER_KEY_ENC_OPTS_MAX + 1] = {
	[TCA_FLOWER_KEY_ENC_OPTS_GENEVE]        = { .type = NLA_NESTED },
};

static const struct nla_policy
geneve_opt_policy[TCA_FLOWER_KEY_ENC_OPT_GENEVE_MAX + 1] = {
	[TCA_FLOWER_KEY_ENC_OPT_GENEVE_CLASS]      = { .type = NLA_U16 },
	[TCA_FLOWER_KEY_ENC_OPT_GENEVE_TYPE]       = { .type = NLA_U8 },
	[TCA_FLOWER_KEY_ENC_OPT_GENEVE_DATA]       = { .type = NLA_BINARY,
						       .len = 128 },
};

static void fl_set_key_val(struct nlattr **tb,
			   void *val, int val_type,
			   void *mask, int mask_type, int len)
{
	if (!tb[val_type])
		return;
	memcpy(val, nla_data(tb[val_type]), len);
	if (mask_type == TCA_FLOWER_UNSPEC || !tb[mask_type])
		memset(mask, 0xff, len);
	else
		memcpy(mask, nla_data(tb[mask_type]), len);
}

static int fl_set_key_port_range(struct nlattr **tb, struct fl_flow_key *key,
				 struct fl_flow_key *mask)
{
	fl_set_key_val(tb, &key->tp_min.dst,
		       TCA_FLOWER_KEY_PORT_DST_MIN, &mask->tp_min.dst,
		       TCA_FLOWER_UNSPEC, sizeof(key->tp_min.dst));
	fl_set_key_val(tb, &key->tp_max.dst,
		       TCA_FLOWER_KEY_PORT_DST_MAX, &mask->tp_max.dst,
		       TCA_FLOWER_UNSPEC, sizeof(key->tp_max.dst));
	fl_set_key_val(tb, &key->tp_min.src,
		       TCA_FLOWER_KEY_PORT_SRC_MIN, &mask->tp_min.src,
		       TCA_FLOWER_UNSPEC, sizeof(key->tp_min.src));
	fl_set_key_val(tb, &key->tp_max.src,
		       TCA_FLOWER_KEY_PORT_SRC_MAX, &mask->tp_max.src,
		       TCA_FLOWER_UNSPEC, sizeof(key->tp_max.src));

	if ((mask->tp_min.dst && mask->tp_max.dst &&
	     htons(key->tp_max.dst) <= htons(key->tp_min.dst)) ||
	     (mask->tp_min.src && mask->tp_max.src &&
	      htons(key->tp_max.src) <= htons(key->tp_min.src)))
		return -EINVAL;

	return 0;
}

static int fl_set_key_mpls(struct nlattr **tb,
			   struct flow_dissector_key_mpls *key_val,
			   struct flow_dissector_key_mpls *key_mask)
{
	if (tb[TCA_FLOWER_KEY_MPLS_TTL]) {
		key_val->mpls_ttl = nla_get_u8(tb[TCA_FLOWER_KEY_MPLS_TTL]);
		key_mask->mpls_ttl = MPLS_TTL_MASK;
	}
	if (tb[TCA_FLOWER_KEY_MPLS_BOS]) {
		u8 bos = nla_get_u8(tb[TCA_FLOWER_KEY_MPLS_BOS]);

		if (bos & ~MPLS_BOS_MASK)
			return -EINVAL;
		key_val->mpls_bos = bos;
		key_mask->mpls_bos = MPLS_BOS_MASK;
	}
	if (tb[TCA_FLOWER_KEY_MPLS_TC]) {
		u8 tc = nla_get_u8(tb[TCA_FLOWER_KEY_MPLS_TC]);

		if (tc & ~MPLS_TC_MASK)
			return -EINVAL;
		key_val->mpls_tc = tc;
		key_mask->mpls_tc = MPLS_TC_MASK;
	}
	if (tb[TCA_FLOWER_KEY_MPLS_LABEL]) {
		u32 label = nla_get_u32(tb[TCA_FLOWER_KEY_MPLS_LABEL]);

		if (label & ~MPLS_LABEL_MASK)
			return -EINVAL;
		key_val->mpls_label = label;
		key_mask->mpls_label = MPLS_LABEL_MASK;
	}
	return 0;
}

static void fl_set_key_vlan(struct nlattr **tb,
			    __be16 ethertype,
			    int vlan_id_key, int vlan_prio_key,
			    struct flow_dissector_key_vlan *key_val,
			    struct flow_dissector_key_vlan *key_mask)
{
#define VLAN_PRIORITY_MASK	0x7

	if (tb[vlan_id_key]) {
		key_val->vlan_id =
			nla_get_u16(tb[vlan_id_key]) & VLAN_VID_MASK;
		key_mask->vlan_id = VLAN_VID_MASK;
	}
	if (tb[vlan_prio_key]) {
		key_val->vlan_priority =
			nla_get_u8(tb[vlan_prio_key]) &
			VLAN_PRIORITY_MASK;
		key_mask->vlan_priority = VLAN_PRIORITY_MASK;
	}
	key_val->vlan_tpid = ethertype;
	key_mask->vlan_tpid = cpu_to_be16(~0);
}

static void fl_set_key_flag(u32 flower_key, u32 flower_mask,
			    u32 *dissector_key, u32 *dissector_mask,
			    u32 flower_flag_bit, u32 dissector_flag_bit)
{
	if (flower_mask & flower_flag_bit) {
		*dissector_mask |= dissector_flag_bit;
		if (flower_key & flower_flag_bit)
			*dissector_key |= dissector_flag_bit;
	}
}

static int fl_set_key_flags(struct nlattr **tb,
			    u32 *flags_key, u32 *flags_mask)
{
	u32 key, mask;

	/* mask is mandatory for flags */
	if (!tb[TCA_FLOWER_KEY_FLAGS_MASK])
		return -EINVAL;

	key = be32_to_cpu(nla_get_u32(tb[TCA_FLOWER_KEY_FLAGS]));
	mask = be32_to_cpu(nla_get_u32(tb[TCA_FLOWER_KEY_FLAGS_MASK]));

	*flags_key  = 0;
	*flags_mask = 0;

	fl_set_key_flag(key, mask, flags_key, flags_mask,
			TCA_FLOWER_KEY_FLAGS_IS_FRAGMENT, FLOW_DIS_IS_FRAGMENT);
	fl_set_key_flag(key, mask, flags_key, flags_mask,
			TCA_FLOWER_KEY_FLAGS_FRAG_IS_FIRST,
			FLOW_DIS_FIRST_FRAG);

	return 0;
}

static void fl_set_key_ip(struct nlattr **tb, bool encap,
			  struct flow_dissector_key_ip *key,
			  struct flow_dissector_key_ip *mask)
{
	int tos_key = encap ? TCA_FLOWER_KEY_ENC_IP_TOS : TCA_FLOWER_KEY_IP_TOS;
	int ttl_key = encap ? TCA_FLOWER_KEY_ENC_IP_TTL : TCA_FLOWER_KEY_IP_TTL;
	int tos_mask = encap ? TCA_FLOWER_KEY_ENC_IP_TOS_MASK : TCA_FLOWER_KEY_IP_TOS_MASK;
	int ttl_mask = encap ? TCA_FLOWER_KEY_ENC_IP_TTL_MASK : TCA_FLOWER_KEY_IP_TTL_MASK;

	fl_set_key_val(tb, &key->tos, tos_key, &mask->tos, tos_mask, sizeof(key->tos));
	fl_set_key_val(tb, &key->ttl, ttl_key, &mask->ttl, ttl_mask, sizeof(key->ttl));
}

static int fl_set_geneve_opt(const struct nlattr *nla, struct fl_flow_key *key,
			     int depth, int option_len,
			     struct netlink_ext_ack *extack)
{
	struct nlattr *tb[TCA_FLOWER_KEY_ENC_OPT_GENEVE_MAX + 1];
	struct nlattr *class = NULL, *type = NULL, *data = NULL;
	struct geneve_opt *opt;
	int err, data_len = 0;

	if (option_len > sizeof(struct geneve_opt))
		data_len = option_len - sizeof(struct geneve_opt);

	opt = (struct geneve_opt *)&key->enc_opts.data[key->enc_opts.len];
	memset(opt, 0xff, option_len);
	opt->length = data_len / 4;
	opt->r1 = 0;
	opt->r2 = 0;
	opt->r3 = 0;

	/* If no mask has been prodived we assume an exact match. */
	if (!depth)
		return sizeof(struct geneve_opt) + data_len;

	if (nla_type(nla) != TCA_FLOWER_KEY_ENC_OPTS_GENEVE) {
		NL_SET_ERR_MSG(extack, "Non-geneve option type for mask");
		return -EINVAL;
	}

	err = nla_parse_nested_deprecated(tb,
					  TCA_FLOWER_KEY_ENC_OPT_GENEVE_MAX,
					  nla, geneve_opt_policy, extack);
	if (err < 0)
		return err;

	/* We are not allowed to omit any of CLASS, TYPE or DATA
	 * fields from the key.
	 */
	if (!option_len &&
	    (!tb[TCA_FLOWER_KEY_ENC_OPT_GENEVE_CLASS] ||
	     !tb[TCA_FLOWER_KEY_ENC_OPT_GENEVE_TYPE] ||
	     !tb[TCA_FLOWER_KEY_ENC_OPT_GENEVE_DATA])) {
		NL_SET_ERR_MSG(extack, "Missing tunnel key geneve option class, type or data");
		return -EINVAL;
	}

	/* Omitting any of CLASS, TYPE or DATA fields is allowed
	 * for the mask.
	 */
	if (tb[TCA_FLOWER_KEY_ENC_OPT_GENEVE_DATA]) {
		int new_len = key->enc_opts.len;

		data = tb[TCA_FLOWER_KEY_ENC_OPT_GENEVE_DATA];
		data_len = nla_len(data);
		if (data_len < 4) {
			NL_SET_ERR_MSG(extack, "Tunnel key geneve option data is less than 4 bytes long");
			return -ERANGE;
		}
		if (data_len % 4) {
			NL_SET_ERR_MSG(extack, "Tunnel key geneve option data is not a multiple of 4 bytes long");
			return -ERANGE;
		}

		new_len += sizeof(struct geneve_opt) + data_len;
		BUILD_BUG_ON(FLOW_DIS_TUN_OPTS_MAX != IP_TUNNEL_OPTS_MAX);
		if (new_len > FLOW_DIS_TUN_OPTS_MAX) {
			NL_SET_ERR_MSG(extack, "Tunnel options exceeds max size");
			return -ERANGE;
		}
		opt->length = data_len / 4;
		memcpy(opt->opt_data, nla_data(data), data_len);
	}

	if (tb[TCA_FLOWER_KEY_ENC_OPT_GENEVE_CLASS]) {
		class = tb[TCA_FLOWER_KEY_ENC_OPT_GENEVE_CLASS];
		opt->opt_class = nla_get_be16(class);
	}

	if (tb[TCA_FLOWER_KEY_ENC_OPT_GENEVE_TYPE]) {
		type = tb[TCA_FLOWER_KEY_ENC_OPT_GENEVE_TYPE];
		opt->type = nla_get_u8(type);
	}

	return sizeof(struct geneve_opt) + data_len;
}

static int fl_set_enc_opt(struct nlattr **tb, struct fl_flow_key *key,
			  struct fl_flow_key *mask,
			  struct netlink_ext_ack *extack)
{
	const struct nlattr *nla_enc_key, *nla_opt_key, *nla_opt_msk = NULL;
	int err, option_len, key_depth, msk_depth = 0;

	err = nla_validate_nested_deprecated(tb[TCA_FLOWER_KEY_ENC_OPTS],
					     TCA_FLOWER_KEY_ENC_OPTS_MAX,
					     enc_opts_policy, extack);
	if (err)
		return err;

	nla_enc_key = nla_data(tb[TCA_FLOWER_KEY_ENC_OPTS]);

	if (tb[TCA_FLOWER_KEY_ENC_OPTS_MASK]) {
		err = nla_validate_nested_deprecated(tb[TCA_FLOWER_KEY_ENC_OPTS_MASK],
						     TCA_FLOWER_KEY_ENC_OPTS_MAX,
						     enc_opts_policy, extack);
		if (err)
			return err;

		nla_opt_msk = nla_data(tb[TCA_FLOWER_KEY_ENC_OPTS_MASK]);
		msk_depth = nla_len(tb[TCA_FLOWER_KEY_ENC_OPTS_MASK]);
	}

	nla_for_each_attr(nla_opt_key, nla_enc_key,
			  nla_len(tb[TCA_FLOWER_KEY_ENC_OPTS]), key_depth) {
		switch (nla_type(nla_opt_key)) {
		case TCA_FLOWER_KEY_ENC_OPTS_GENEVE:
			option_len = 0;
			key->enc_opts.dst_opt_type = TUNNEL_GENEVE_OPT;
			option_len = fl_set_geneve_opt(nla_opt_key, key,
						       key_depth, option_len,
						       extack);
			if (option_len < 0)
				return option_len;

			key->enc_opts.len += option_len;
			/* At the same time we need to parse through the mask
			 * in order to verify exact and mask attribute lengths.
			 */
			mask->enc_opts.dst_opt_type = TUNNEL_GENEVE_OPT;
			option_len = fl_set_geneve_opt(nla_opt_msk, mask,
						       msk_depth, option_len,
						       extack);
			if (option_len < 0)
				return option_len;

			mask->enc_opts.len += option_len;
			if (key->enc_opts.len != mask->enc_opts.len) {
				NL_SET_ERR_MSG(extack, "Key and mask miss aligned");
				return -EINVAL;
			}

			if (msk_depth)
				nla_opt_msk = nla_next(nla_opt_msk, &msk_depth);
			break;
		default:
			NL_SET_ERR_MSG(extack, "Unknown tunnel option type");
			return -EINVAL;
		}
	}

	return 0;
}

static int fl_set_key(struct net *net, struct nlattr **tb,
		      struct fl_flow_key *key, struct fl_flow_key *mask,
		      struct netlink_ext_ack *extack)
{
	__be16 ethertype;
	int ret = 0;
#ifdef CONFIG_NET_CLS_IND
	if (tb[TCA_FLOWER_INDEV]) {
		int err = tcf_change_indev(net, tb[TCA_FLOWER_INDEV], extack);
		if (err < 0)
			return err;
		key->indev_ifindex = err;
		mask->indev_ifindex = 0xffffffff;
	}
#endif

	fl_set_key_val(tb, key->eth.dst, TCA_FLOWER_KEY_ETH_DST,
		       mask->eth.dst, TCA_FLOWER_KEY_ETH_DST_MASK,
		       sizeof(key->eth.dst));
	fl_set_key_val(tb, key->eth.src, TCA_FLOWER_KEY_ETH_SRC,
		       mask->eth.src, TCA_FLOWER_KEY_ETH_SRC_MASK,
		       sizeof(key->eth.src));

	if (tb[TCA_FLOWER_KEY_ETH_TYPE]) {
		ethertype = nla_get_be16(tb[TCA_FLOWER_KEY_ETH_TYPE]);

		if (eth_type_vlan(ethertype)) {
			fl_set_key_vlan(tb, ethertype, TCA_FLOWER_KEY_VLAN_ID,
					TCA_FLOWER_KEY_VLAN_PRIO, &key->vlan,
					&mask->vlan);

			if (tb[TCA_FLOWER_KEY_VLAN_ETH_TYPE]) {
				ethertype = nla_get_be16(tb[TCA_FLOWER_KEY_VLAN_ETH_TYPE]);
				if (eth_type_vlan(ethertype)) {
					fl_set_key_vlan(tb, ethertype,
							TCA_FLOWER_KEY_CVLAN_ID,
							TCA_FLOWER_KEY_CVLAN_PRIO,
							&key->cvlan, &mask->cvlan);
					fl_set_key_val(tb, &key->basic.n_proto,
						       TCA_FLOWER_KEY_CVLAN_ETH_TYPE,
						       &mask->basic.n_proto,
						       TCA_FLOWER_UNSPEC,
						       sizeof(key->basic.n_proto));
				} else {
					key->basic.n_proto = ethertype;
					mask->basic.n_proto = cpu_to_be16(~0);
				}
			}
		} else {
			key->basic.n_proto = ethertype;
			mask->basic.n_proto = cpu_to_be16(~0);
		}
	}

	if (key->basic.n_proto == htons(ETH_P_IP) ||
	    key->basic.n_proto == htons(ETH_P_IPV6)) {
		fl_set_key_val(tb, &key->basic.ip_proto, TCA_FLOWER_KEY_IP_PROTO,
			       &mask->basic.ip_proto, TCA_FLOWER_UNSPEC,
			       sizeof(key->basic.ip_proto));
		fl_set_key_ip(tb, false, &key->ip, &mask->ip);
	}

	if (tb[TCA_FLOWER_KEY_IPV4_SRC] || tb[TCA_FLOWER_KEY_IPV4_DST]) {
		key->control.addr_type = FLOW_DISSECTOR_KEY_IPV4_ADDRS;
		mask->control.addr_type = ~0;
		fl_set_key_val(tb, &key->ipv4.src, TCA_FLOWER_KEY_IPV4_SRC,
			       &mask->ipv4.src, TCA_FLOWER_KEY_IPV4_SRC_MASK,
			       sizeof(key->ipv4.src));
		fl_set_key_val(tb, &key->ipv4.dst, TCA_FLOWER_KEY_IPV4_DST,
			       &mask->ipv4.dst, TCA_FLOWER_KEY_IPV4_DST_MASK,
			       sizeof(key->ipv4.dst));
	} else if (tb[TCA_FLOWER_KEY_IPV6_SRC] || tb[TCA_FLOWER_KEY_IPV6_DST]) {
		key->control.addr_type = FLOW_DISSECTOR_KEY_IPV6_ADDRS;
		mask->control.addr_type = ~0;
		fl_set_key_val(tb, &key->ipv6.src, TCA_FLOWER_KEY_IPV6_SRC,
			       &mask->ipv6.src, TCA_FLOWER_KEY_IPV6_SRC_MASK,
			       sizeof(key->ipv6.src));
		fl_set_key_val(tb, &key->ipv6.dst, TCA_FLOWER_KEY_IPV6_DST,
			       &mask->ipv6.dst, TCA_FLOWER_KEY_IPV6_DST_MASK,
			       sizeof(key->ipv6.dst));
	}

	if (key->basic.ip_proto == IPPROTO_TCP) {
		fl_set_key_val(tb, &key->tp.src, TCA_FLOWER_KEY_TCP_SRC,
			       &mask->tp.src, TCA_FLOWER_KEY_TCP_SRC_MASK,
			       sizeof(key->tp.src));
		fl_set_key_val(tb, &key->tp.dst, TCA_FLOWER_KEY_TCP_DST,
			       &mask->tp.dst, TCA_FLOWER_KEY_TCP_DST_MASK,
			       sizeof(key->tp.dst));
		fl_set_key_val(tb, &key->tcp.flags, TCA_FLOWER_KEY_TCP_FLAGS,
			       &mask->tcp.flags, TCA_FLOWER_KEY_TCP_FLAGS_MASK,
			       sizeof(key->tcp.flags));
	} else if (key->basic.ip_proto == IPPROTO_UDP) {
		fl_set_key_val(tb, &key->tp.src, TCA_FLOWER_KEY_UDP_SRC,
			       &mask->tp.src, TCA_FLOWER_KEY_UDP_SRC_MASK,
			       sizeof(key->tp.src));
		fl_set_key_val(tb, &key->tp.dst, TCA_FLOWER_KEY_UDP_DST,
			       &mask->tp.dst, TCA_FLOWER_KEY_UDP_DST_MASK,
			       sizeof(key->tp.dst));
	} else if (key->basic.ip_proto == IPPROTO_SCTP) {
		fl_set_key_val(tb, &key->tp.src, TCA_FLOWER_KEY_SCTP_SRC,
			       &mask->tp.src, TCA_FLOWER_KEY_SCTP_SRC_MASK,
			       sizeof(key->tp.src));
		fl_set_key_val(tb, &key->tp.dst, TCA_FLOWER_KEY_SCTP_DST,
			       &mask->tp.dst, TCA_FLOWER_KEY_SCTP_DST_MASK,
			       sizeof(key->tp.dst));
	} else if (key->basic.n_proto == htons(ETH_P_IP) &&
		   key->basic.ip_proto == IPPROTO_ICMP) {
		fl_set_key_val(tb, &key->icmp.type, TCA_FLOWER_KEY_ICMPV4_TYPE,
			       &mask->icmp.type,
			       TCA_FLOWER_KEY_ICMPV4_TYPE_MASK,
			       sizeof(key->icmp.type));
		fl_set_key_val(tb, &key->icmp.code, TCA_FLOWER_KEY_ICMPV4_CODE,
			       &mask->icmp.code,
			       TCA_FLOWER_KEY_ICMPV4_CODE_MASK,
			       sizeof(key->icmp.code));
	} else if (key->basic.n_proto == htons(ETH_P_IPV6) &&
		   key->basic.ip_proto == IPPROTO_ICMPV6) {
		fl_set_key_val(tb, &key->icmp.type, TCA_FLOWER_KEY_ICMPV6_TYPE,
			       &mask->icmp.type,
			       TCA_FLOWER_KEY_ICMPV6_TYPE_MASK,
			       sizeof(key->icmp.type));
		fl_set_key_val(tb, &key->icmp.code, TCA_FLOWER_KEY_ICMPV6_CODE,
			       &mask->icmp.code,
			       TCA_FLOWER_KEY_ICMPV6_CODE_MASK,
			       sizeof(key->icmp.code));
	} else if (key->basic.n_proto == htons(ETH_P_MPLS_UC) ||
		   key->basic.n_proto == htons(ETH_P_MPLS_MC)) {
		ret = fl_set_key_mpls(tb, &key->mpls, &mask->mpls);
		if (ret)
			return ret;
	} else if (key->basic.n_proto == htons(ETH_P_ARP) ||
		   key->basic.n_proto == htons(ETH_P_RARP)) {
		fl_set_key_val(tb, &key->arp.sip, TCA_FLOWER_KEY_ARP_SIP,
			       &mask->arp.sip, TCA_FLOWER_KEY_ARP_SIP_MASK,
			       sizeof(key->arp.sip));
		fl_set_key_val(tb, &key->arp.tip, TCA_FLOWER_KEY_ARP_TIP,
			       &mask->arp.tip, TCA_FLOWER_KEY_ARP_TIP_MASK,
			       sizeof(key->arp.tip));
		fl_set_key_val(tb, &key->arp.op, TCA_FLOWER_KEY_ARP_OP,
			       &mask->arp.op, TCA_FLOWER_KEY_ARP_OP_MASK,
			       sizeof(key->arp.op));
		fl_set_key_val(tb, key->arp.sha, TCA_FLOWER_KEY_ARP_SHA,
			       mask->arp.sha, TCA_FLOWER_KEY_ARP_SHA_MASK,
			       sizeof(key->arp.sha));
		fl_set_key_val(tb, key->arp.tha, TCA_FLOWER_KEY_ARP_THA,
			       mask->arp.tha, TCA_FLOWER_KEY_ARP_THA_MASK,
			       sizeof(key->arp.tha));
	}

	if (key->basic.ip_proto == IPPROTO_TCP ||
	    key->basic.ip_proto == IPPROTO_UDP ||
	    key->basic.ip_proto == IPPROTO_SCTP) {
		ret = fl_set_key_port_range(tb, key, mask);
		if (ret)
			return ret;
	}

	if (tb[TCA_FLOWER_KEY_ENC_IPV4_SRC] ||
	    tb[TCA_FLOWER_KEY_ENC_IPV4_DST]) {
		key->enc_control.addr_type = FLOW_DISSECTOR_KEY_IPV4_ADDRS;
		mask->enc_control.addr_type = ~0;
		fl_set_key_val(tb, &key->enc_ipv4.src,
			       TCA_FLOWER_KEY_ENC_IPV4_SRC,
			       &mask->enc_ipv4.src,
			       TCA_FLOWER_KEY_ENC_IPV4_SRC_MASK,
			       sizeof(key->enc_ipv4.src));
		fl_set_key_val(tb, &key->enc_ipv4.dst,
			       TCA_FLOWER_KEY_ENC_IPV4_DST,
			       &mask->enc_ipv4.dst,
			       TCA_FLOWER_KEY_ENC_IPV4_DST_MASK,
			       sizeof(key->enc_ipv4.dst));
	}

	if (tb[TCA_FLOWER_KEY_ENC_IPV6_SRC] ||
	    tb[TCA_FLOWER_KEY_ENC_IPV6_DST]) {
		key->enc_control.addr_type = FLOW_DISSECTOR_KEY_IPV6_ADDRS;
		mask->enc_control.addr_type = ~0;
		fl_set_key_val(tb, &key->enc_ipv6.src,
			       TCA_FLOWER_KEY_ENC_IPV6_SRC,
			       &mask->enc_ipv6.src,
			       TCA_FLOWER_KEY_ENC_IPV6_SRC_MASK,
			       sizeof(key->enc_ipv6.src));
		fl_set_key_val(tb, &key->enc_ipv6.dst,
			       TCA_FLOWER_KEY_ENC_IPV6_DST,
			       &mask->enc_ipv6.dst,
			       TCA_FLOWER_KEY_ENC_IPV6_DST_MASK,
			       sizeof(key->enc_ipv6.dst));
	}

	fl_set_key_val(tb, &key->enc_key_id.keyid, TCA_FLOWER_KEY_ENC_KEY_ID,
		       &mask->enc_key_id.keyid, TCA_FLOWER_UNSPEC,
		       sizeof(key->enc_key_id.keyid));

	fl_set_key_val(tb, &key->enc_tp.src, TCA_FLOWER_KEY_ENC_UDP_SRC_PORT,
		       &mask->enc_tp.src, TCA_FLOWER_KEY_ENC_UDP_SRC_PORT_MASK,
		       sizeof(key->enc_tp.src));

	fl_set_key_val(tb, &key->enc_tp.dst, TCA_FLOWER_KEY_ENC_UDP_DST_PORT,
		       &mask->enc_tp.dst, TCA_FLOWER_KEY_ENC_UDP_DST_PORT_MASK,
		       sizeof(key->enc_tp.dst));

	fl_set_key_ip(tb, true, &key->enc_ip, &mask->enc_ip);

	if (tb[TCA_FLOWER_KEY_ENC_OPTS]) {
		ret = fl_set_enc_opt(tb, key, mask, extack);
		if (ret)
			return ret;
	}

	if (tb[TCA_FLOWER_KEY_FLAGS])
		ret = fl_set_key_flags(tb, &key->control.flags, &mask->control.flags);

	return ret;
}

static void fl_mask_copy(struct fl_flow_mask *dst,
			 struct fl_flow_mask *src)
{
	const void *psrc = fl_key_get_start(&src->key, src);
	void *pdst = fl_key_get_start(&dst->key, src);

	memcpy(pdst, psrc, fl_mask_range(src));
	dst->range = src->range;
}

static const struct rhashtable_params fl_ht_params = {
	.key_offset = offsetof(struct cls_fl_filter, mkey), /* base offset */
	.head_offset = offsetof(struct cls_fl_filter, ht_node),
	.automatic_shrinking = true,
};

static int fl_init_mask_hashtable(struct fl_flow_mask *mask)
{
	mask->filter_ht_params = fl_ht_params;
	mask->filter_ht_params.key_len = fl_mask_range(mask);
	mask->filter_ht_params.key_offset += mask->range.start;

	return rhashtable_init(&mask->ht, &mask->filter_ht_params);
}

#define FL_KEY_MEMBER_OFFSET(member) offsetof(struct fl_flow_key, member)
#define FL_KEY_MEMBER_SIZE(member) FIELD_SIZEOF(struct fl_flow_key, member)

#define FL_KEY_IS_MASKED(mask, member)						\
	memchr_inv(((char *)mask) + FL_KEY_MEMBER_OFFSET(member),		\
		   0, FL_KEY_MEMBER_SIZE(member))				\

#define FL_KEY_SET(keys, cnt, id, member)					\
	do {									\
		keys[cnt].key_id = id;						\
		keys[cnt].offset = FL_KEY_MEMBER_OFFSET(member);		\
		cnt++;								\
	} while(0);

#define FL_KEY_SET_IF_MASKED(mask, keys, cnt, id, member)			\
	do {									\
		if (FL_KEY_IS_MASKED(mask, member))				\
			FL_KEY_SET(keys, cnt, id, member);			\
	} while(0);

static void fl_init_dissector(struct flow_dissector *dissector,
			      struct fl_flow_key *mask)
{
	struct flow_dissector_key keys[FLOW_DISSECTOR_KEY_MAX];
	size_t cnt = 0;

	FL_KEY_SET(keys, cnt, FLOW_DISSECTOR_KEY_CONTROL, control);
	FL_KEY_SET(keys, cnt, FLOW_DISSECTOR_KEY_BASIC, basic);
	FL_KEY_SET_IF_MASKED(mask, keys, cnt,
			     FLOW_DISSECTOR_KEY_ETH_ADDRS, eth);
	FL_KEY_SET_IF_MASKED(mask, keys, cnt,
			     FLOW_DISSECTOR_KEY_IPV4_ADDRS, ipv4);
	FL_KEY_SET_IF_MASKED(mask, keys, cnt,
			     FLOW_DISSECTOR_KEY_IPV6_ADDRS, ipv6);
	if (FL_KEY_IS_MASKED(mask, tp) ||
	    FL_KEY_IS_MASKED(mask, tp_min) || FL_KEY_IS_MASKED(mask, tp_max))
		FL_KEY_SET(keys, cnt, FLOW_DISSECTOR_KEY_PORTS, tp);
	FL_KEY_SET_IF_MASKED(mask, keys, cnt,
			     FLOW_DISSECTOR_KEY_IP, ip);
	FL_KEY_SET_IF_MASKED(mask, keys, cnt,
			     FLOW_DISSECTOR_KEY_TCP, tcp);
	FL_KEY_SET_IF_MASKED(mask, keys, cnt,
			     FLOW_DISSECTOR_KEY_ICMP, icmp);
	FL_KEY_SET_IF_MASKED(mask, keys, cnt,
			     FLOW_DISSECTOR_KEY_ARP, arp);
	FL_KEY_SET_IF_MASKED(mask, keys, cnt,
			     FLOW_DISSECTOR_KEY_MPLS, mpls);
	FL_KEY_SET_IF_MASKED(mask, keys, cnt,
			     FLOW_DISSECTOR_KEY_VLAN, vlan);
	FL_KEY_SET_IF_MASKED(mask, keys, cnt,
			     FLOW_DISSECTOR_KEY_CVLAN, cvlan);
	FL_KEY_SET_IF_MASKED(mask, keys, cnt,
			     FLOW_DISSECTOR_KEY_ENC_KEYID, enc_key_id);
	FL_KEY_SET_IF_MASKED(mask, keys, cnt,
			     FLOW_DISSECTOR_KEY_ENC_IPV4_ADDRS, enc_ipv4);
	FL_KEY_SET_IF_MASKED(mask, keys, cnt,
			     FLOW_DISSECTOR_KEY_ENC_IPV6_ADDRS, enc_ipv6);
	if (FL_KEY_IS_MASKED(mask, enc_ipv4) ||
	    FL_KEY_IS_MASKED(mask, enc_ipv6))
		FL_KEY_SET(keys, cnt, FLOW_DISSECTOR_KEY_ENC_CONTROL,
			   enc_control);
	FL_KEY_SET_IF_MASKED(mask, keys, cnt,
			     FLOW_DISSECTOR_KEY_ENC_PORTS, enc_tp);
	FL_KEY_SET_IF_MASKED(mask, keys, cnt,
			     FLOW_DISSECTOR_KEY_ENC_IP, enc_ip);
	FL_KEY_SET_IF_MASKED(mask, keys, cnt,
			     FLOW_DISSECTOR_KEY_ENC_OPTS, enc_opts);

	skb_flow_dissector_init(dissector, keys, cnt);
}

static struct fl_flow_mask *fl_create_new_mask(struct cls_fl_head *head,
					       struct fl_flow_mask *mask)
{
	struct fl_flow_mask *newmask;
	int err;

	newmask = kzalloc(sizeof(*newmask), GFP_KERNEL);
	if (!newmask)
		return ERR_PTR(-ENOMEM);

	fl_mask_copy(newmask, mask);

	if ((newmask->key.tp_min.dst && newmask->key.tp_max.dst) ||
	    (newmask->key.tp_min.src && newmask->key.tp_max.src))
		newmask->flags |= TCA_FLOWER_MASK_FLAGS_RANGE;

	err = fl_init_mask_hashtable(newmask);
	if (err)
		goto errout_free;

	fl_init_dissector(&newmask->dissector, &newmask->key);

	INIT_LIST_HEAD_RCU(&newmask->filters);

	refcount_set(&newmask->refcnt, 1);
	err = rhashtable_replace_fast(&head->ht, &mask->ht_node,
				      &newmask->ht_node, mask_ht_params);
	if (err)
		goto errout_destroy;

	spin_lock(&head->masks_lock);
	list_add_tail_rcu(&newmask->list, &head->masks);
	spin_unlock(&head->masks_lock);

	return newmask;

errout_destroy:
	rhashtable_destroy(&newmask->ht);
errout_free:
	kfree(newmask);

	return ERR_PTR(err);
}

static int fl_check_assign_mask(struct cls_fl_head *head,
				struct cls_fl_filter *fnew,
				struct cls_fl_filter *fold,
				struct fl_flow_mask *mask)
{
	struct fl_flow_mask *newmask;
	int ret = 0;

	rcu_read_lock();

	/* Insert mask as temporary node to prevent concurrent creation of mask
	 * with same key. Any concurrent lookups with same key will return
	 * -EAGAIN because mask's refcnt is zero.
	 */
	fnew->mask = rhashtable_lookup_get_insert_fast(&head->ht,
						       &mask->ht_node,
						       mask_ht_params);
	if (!fnew->mask) {
		rcu_read_unlock();

		if (fold) {
			ret = -EINVAL;
			goto errout_cleanup;
		}

		newmask = fl_create_new_mask(head, mask);
		if (IS_ERR(newmask)) {
			ret = PTR_ERR(newmask);
			goto errout_cleanup;
		}

		fnew->mask = newmask;
		return 0;
	} else if (IS_ERR(fnew->mask)) {
		ret = PTR_ERR(fnew->mask);
	} else if (fold && fold->mask != fnew->mask) {
		ret = -EINVAL;
	} else if (!refcount_inc_not_zero(&fnew->mask->refcnt)) {
		/* Mask was deleted concurrently, try again */
		ret = -EAGAIN;
	}
	rcu_read_unlock();
	return ret;

errout_cleanup:
	rhashtable_remove_fast(&head->ht, &mask->ht_node,
			       mask_ht_params);
	return ret;
}

static int fl_set_parms(struct net *net, struct tcf_proto *tp,
			struct cls_fl_filter *f, struct fl_flow_mask *mask,
			unsigned long base, struct nlattr **tb,
			struct nlattr *est, bool ovr,
			struct fl_flow_tmplt *tmplt, bool rtnl_held,
			struct netlink_ext_ack *extack)
{
	int err;

<<<<<<< HEAD
	err = tcf_exts_validate(net, tp, tb, est, &f->exts, ovr, true,
=======
	err = tcf_exts_validate(net, tp, tb, est, &f->exts, ovr, rtnl_held,
>>>>>>> 0ecfebd2
				extack);
	if (err < 0)
		return err;

	if (tb[TCA_FLOWER_CLASSID]) {
		f->res.classid = nla_get_u32(tb[TCA_FLOWER_CLASSID]);
		if (!rtnl_held)
			rtnl_lock();
		tcf_bind_filter(tp, &f->res, base);
		if (!rtnl_held)
			rtnl_unlock();
	}

	err = fl_set_key(net, tb, &f->key, &mask->key, extack);
	if (err)
		return err;

	fl_mask_update_range(mask);
	fl_set_masked_key(&f->mkey, &f->key, mask);

	if (!fl_mask_fits_tmplt(tmplt, mask)) {
		NL_SET_ERR_MSG_MOD(extack, "Mask does not fit the template");
		return -EINVAL;
	}

	return 0;
}

static int fl_ht_insert_unique(struct cls_fl_filter *fnew,
			       struct cls_fl_filter *fold,
			       bool *in_ht)
{
	struct fl_flow_mask *mask = fnew->mask;
	int err;

	err = rhashtable_lookup_insert_fast(&mask->ht,
					    &fnew->ht_node,
					    mask->filter_ht_params);
	if (err) {
		*in_ht = false;
		/* It is okay if filter with same key exists when
		 * overwriting.
		 */
		return fold && err == -EEXIST ? 0 : err;
	}

	*in_ht = true;
	return 0;
}

static int fl_change(struct net *net, struct sk_buff *in_skb,
		     struct tcf_proto *tp, unsigned long base,
		     u32 handle, struct nlattr **tca,
		     void **arg, bool ovr, bool rtnl_held,
		     struct netlink_ext_ack *extack)
{
	struct cls_fl_head *head = fl_head_dereference(tp);
	struct cls_fl_filter *fold = *arg;
	struct cls_fl_filter *fnew;
	struct fl_flow_mask *mask;
	struct nlattr **tb;
<<<<<<< HEAD
=======
	bool in_ht;
>>>>>>> 0ecfebd2
	int err;

	if (!tca[TCA_OPTIONS]) {
		err = -EINVAL;
		goto errout_fold;
	}

	mask = kzalloc(sizeof(struct fl_flow_mask), GFP_KERNEL);
	if (!mask) {
		err = -ENOBUFS;
		goto errout_fold;
	}

<<<<<<< HEAD
	mask = kzalloc(sizeof(struct fl_flow_mask), GFP_KERNEL);
	if (!mask)
		return -ENOBUFS;

	tb = kcalloc(TCA_FLOWER_MAX + 1, sizeof(struct nlattr *), GFP_KERNEL);
	if (!tb) {
		err = -ENOBUFS;
		goto errout_mask_alloc;
	}

	err = nla_parse_nested(tb, TCA_FLOWER_MAX, tca[TCA_OPTIONS],
			       fl_policy, NULL);
=======
	tb = kcalloc(TCA_FLOWER_MAX + 1, sizeof(struct nlattr *), GFP_KERNEL);
	if (!tb) {
		err = -ENOBUFS;
		goto errout_mask_alloc;
	}

	err = nla_parse_nested_deprecated(tb, TCA_FLOWER_MAX,
					  tca[TCA_OPTIONS], fl_policy, NULL);
>>>>>>> 0ecfebd2
	if (err < 0)
		goto errout_tb;

	if (fold && handle && fold->handle != handle) {
		err = -EINVAL;
		goto errout_tb;
	}

	fnew = kzalloc(sizeof(*fnew), GFP_KERNEL);
	if (!fnew) {
		err = -ENOBUFS;
		goto errout_tb;
	}
	INIT_LIST_HEAD(&fnew->hw_list);
	refcount_set(&fnew->refcnt, 1);

	err = tcf_exts_init(&fnew->exts, net, TCA_FLOWER_ACT, 0);
	if (err < 0)
		goto errout;

	if (tb[TCA_FLOWER_FLAGS]) {
		fnew->flags = nla_get_u32(tb[TCA_FLOWER_FLAGS]);

		if (!tc_flags_valid(fnew->flags)) {
			err = -EINVAL;
			goto errout;
		}
	}

	err = fl_set_parms(net, tp, fnew, mask, base, tb, tca[TCA_RATE], ovr,
<<<<<<< HEAD
			   tp->chain->tmplt_priv, extack);
=======
			   tp->chain->tmplt_priv, rtnl_held, extack);
>>>>>>> 0ecfebd2
	if (err)
		goto errout;

	err = fl_check_assign_mask(head, fnew, fold, mask);
	if (err)
		goto errout;
<<<<<<< HEAD

	if (!handle) {
		handle = 1;
		err = idr_alloc_u32(&head->handle_idr, fnew, &handle,
				    INT_MAX, GFP_KERNEL);
	} else if (!fold) {
		/* user specifies a handle and it doesn't exist */
		err = idr_alloc_u32(&head->handle_idr, fnew, &handle,
				    handle, GFP_KERNEL);
	}
	if (err)
		goto errout_mask;
	fnew->handle = handle;

	if (!fold && __fl_lookup(fnew->mask, &fnew->mkey)) {
		err = -EEXIST;
		goto errout_idr;
	}
=======
>>>>>>> 0ecfebd2

	err = fl_ht_insert_unique(fnew, fold, &in_ht);
	if (err)
		goto errout_idr;

	if (!tc_skip_hw(fnew->flags)) {
		err = fl_hw_replace_filter(tp, fnew, rtnl_held, extack);
		if (err)
<<<<<<< HEAD
			goto errout_mask_ht;
=======
			goto errout_ht;
>>>>>>> 0ecfebd2
	}

	if (!tc_in_hw(fnew->flags))
		fnew->flags |= TCA_CLS_FLAGS_NOT_IN_HW;

	spin_lock(&tp->lock);

	/* tp was deleted concurrently. -EAGAIN will cause caller to lookup
	 * proto again or create new one, if necessary.
	 */
	if (tp->deleting) {
		err = -EAGAIN;
		goto errout_hw;
	}

	if (fold) {
		/* Fold filter was deleted concurrently. Retry lookup. */
		if (fold->deleted) {
			err = -EAGAIN;
			goto errout_hw;
		}

		fnew->handle = handle;

		if (!in_ht) {
			struct rhashtable_params params =
				fnew->mask->filter_ht_params;

			err = rhashtable_insert_fast(&fnew->mask->ht,
						     &fnew->ht_node,
						     params);
			if (err)
				goto errout_hw;
			in_ht = true;
		}

		refcount_inc(&fnew->refcnt);
		rhashtable_remove_fast(&fold->mask->ht,
				       &fold->ht_node,
				       fold->mask->filter_ht_params);
		idr_replace(&head->handle_idr, fnew, fnew->handle);
		list_replace_rcu(&fold->list, &fnew->list);
		fold->deleted = true;

		spin_unlock(&tp->lock);

		fl_mask_put(head, fold->mask);
		if (!tc_skip_hw(fold->flags))
			fl_hw_destroy_filter(tp, fold, rtnl_held, NULL);
		tcf_unbind_filter(tp, &fold->res);
		/* Caller holds reference to fold, so refcnt is always > 0
		 * after this.
		 */
		refcount_dec(&fold->refcnt);
		__fl_put(fold);
	} else {
		if (handle) {
			/* user specifies a handle and it doesn't exist */
			err = idr_alloc_u32(&head->handle_idr, fnew, &handle,
					    handle, GFP_ATOMIC);

			/* Filter with specified handle was concurrently
			 * inserted after initial check in cls_api. This is not
			 * necessarily an error if NLM_F_EXCL is not set in
			 * message flags. Returning EAGAIN will cause cls_api to
			 * try to update concurrently inserted rule.
			 */
			if (err == -ENOSPC)
				err = -EAGAIN;
		} else {
			handle = 1;
			err = idr_alloc_u32(&head->handle_idr, fnew, &handle,
					    INT_MAX, GFP_ATOMIC);
		}
		if (err)
			goto errout_hw;

		refcount_inc(&fnew->refcnt);
		fnew->handle = handle;
		list_add_tail_rcu(&fnew->list, &fnew->mask->filters);
		spin_unlock(&tp->lock);
	}

	*arg = fnew;

	kfree(tb);
<<<<<<< HEAD
	kfree(mask);
	return 0;

errout_mask_ht:
	rhashtable_remove_fast(&fnew->mask->ht, &fnew->ht_node,
			       fnew->mask->filter_ht_params);

errout_idr:
	if (!fold)
		idr_remove(&head->handle_idr, fnew->handle);

errout_mask:
	fl_mask_put(head, fnew->mask, false);

=======
	tcf_queue_work(&mask->rwork, fl_uninit_mask_free_work);
	return 0;

errout_ht:
	spin_lock(&tp->lock);
errout_hw:
	fnew->deleted = true;
	spin_unlock(&tp->lock);
	if (!tc_skip_hw(fnew->flags))
		fl_hw_destroy_filter(tp, fnew, rtnl_held, NULL);
	if (in_ht)
		rhashtable_remove_fast(&fnew->mask->ht, &fnew->ht_node,
				       fnew->mask->filter_ht_params);
errout_mask:
	fl_mask_put(head, fnew->mask);
>>>>>>> 0ecfebd2
errout:
	__fl_put(fnew);
errout_tb:
	kfree(tb);
errout_mask_alloc:
<<<<<<< HEAD
	kfree(mask);
=======
	tcf_queue_work(&mask->rwork, fl_uninit_mask_free_work);
errout_fold:
	if (fold)
		__fl_put(fold);
>>>>>>> 0ecfebd2
	return err;
}

static int fl_delete(struct tcf_proto *tp, void *arg, bool *last,
		     bool rtnl_held, struct netlink_ext_ack *extack)
{
	struct cls_fl_head *head = fl_head_dereference(tp);
	struct cls_fl_filter *f = arg;
	bool last_on_mask;
	int err = 0;

	err = __fl_delete(tp, f, &last_on_mask, rtnl_held, extack);
	*last = list_empty(&head->masks);
	__fl_put(f);

	return err;
}

static void fl_walk(struct tcf_proto *tp, struct tcf_walker *arg,
		    bool rtnl_held)
{
	struct cls_fl_filter *f;

	arg->count = arg->skip;

	while ((f = fl_get_next_filter(tp, &arg->cookie)) != NULL) {
		if (arg->fn(tp, f, arg) < 0) {
			__fl_put(f);
			arg->stop = 1;
			break;
		}
		__fl_put(f);
		arg->cookie++;
		arg->count++;
	}
}

static struct cls_fl_filter *
fl_get_next_hw_filter(struct tcf_proto *tp, struct cls_fl_filter *f, bool add)
{
	struct cls_fl_head *head = fl_head_dereference(tp);

	spin_lock(&tp->lock);
	if (list_empty(&head->hw_filters)) {
		spin_unlock(&tp->lock);
		return NULL;
	}

	if (!f)
		f = list_entry(&head->hw_filters, struct cls_fl_filter,
			       hw_list);
	list_for_each_entry_continue(f, &head->hw_filters, hw_list) {
		if (!(add && f->deleted) && refcount_inc_not_zero(&f->refcnt)) {
			spin_unlock(&tp->lock);
			return f;
		}
	}

	spin_unlock(&tp->lock);
	return NULL;
}

static int fl_reoffload(struct tcf_proto *tp, bool add, tc_setup_cb_t *cb,
			void *cb_priv, struct netlink_ext_ack *extack)
{
	struct tc_cls_flower_offload cls_flower = {};
	struct tcf_block *block = tp->chain->block;
	struct cls_fl_filter *f = NULL;
	int err;

<<<<<<< HEAD
	list_for_each_entry(mask, &head->masks, list) {
		list_for_each_entry(f, &mask->filters, list) {
			if (tc_skip_hw(f->flags))
				continue;

			cls_flower.rule =
				flow_rule_alloc(tcf_exts_num_actions(&f->exts));
			if (!cls_flower.rule)
				return -ENOMEM;

			tc_cls_common_offload_init(&cls_flower.common, tp,
						   f->flags, extack);
			cls_flower.command = add ?
				TC_CLSFLOWER_REPLACE : TC_CLSFLOWER_DESTROY;
			cls_flower.cookie = (unsigned long)f;
			cls_flower.rule->match.dissector = &mask->dissector;
			cls_flower.rule->match.mask = &mask->key;
			cls_flower.rule->match.key = &f->mkey;

			err = tc_setup_flow_action(&cls_flower.rule->action,
						   &f->exts);
			if (err) {
				kfree(cls_flower.rule);
				if (tc_skip_sw(f->flags)) {
					NL_SET_ERR_MSG_MOD(extack, "Failed to setup flow action");
					return err;
				}
				continue;
			}

			cls_flower.classid = f->res.classid;

			err = cb(TC_SETUP_CLSFLOWER, &cls_flower, cb_priv);
			kfree(cls_flower.rule);

			if (err) {
				if (add && tc_skip_sw(f->flags))
					return err;
				continue;
=======
	/* hw_filters list can only be changed by hw offload functions after
	 * obtaining rtnl lock. Make sure it is not changed while reoffload is
	 * iterating it.
	 */
	ASSERT_RTNL();

	while ((f = fl_get_next_hw_filter(tp, f, add))) {
		cls_flower.rule =
			flow_rule_alloc(tcf_exts_num_actions(&f->exts));
		if (!cls_flower.rule) {
			__fl_put(f);
			return -ENOMEM;
		}

		tc_cls_common_offload_init(&cls_flower.common, tp, f->flags,
					   extack);
		cls_flower.command = add ?
			TC_CLSFLOWER_REPLACE : TC_CLSFLOWER_DESTROY;
		cls_flower.cookie = (unsigned long)f;
		cls_flower.rule->match.dissector = &f->mask->dissector;
		cls_flower.rule->match.mask = &f->mask->key;
		cls_flower.rule->match.key = &f->mkey;

		err = tc_setup_flow_action(&cls_flower.rule->action, &f->exts);
		if (err) {
			kfree(cls_flower.rule);
			if (tc_skip_sw(f->flags)) {
				NL_SET_ERR_MSG_MOD(extack, "Failed to setup flow action");
				__fl_put(f);
				return err;
>>>>>>> 0ecfebd2
			}
			goto next_flow;
		}

		cls_flower.classid = f->res.classid;

		err = cb(TC_SETUP_CLSFLOWER, &cls_flower, cb_priv);
		kfree(cls_flower.rule);

		if (err) {
			if (add && tc_skip_sw(f->flags)) {
				__fl_put(f);
				return err;
			}
			goto next_flow;
		}

		spin_lock(&tp->lock);
		tc_cls_offload_cnt_update(block, &f->in_hw_count, &f->flags,
					  add);
		spin_unlock(&tp->lock);
next_flow:
		__fl_put(f);
	}

	return 0;
}

static int fl_hw_create_tmplt(struct tcf_chain *chain,
			      struct fl_flow_tmplt *tmplt)
{
	struct tc_cls_flower_offload cls_flower = {};
	struct tcf_block *block = chain->block;

	cls_flower.rule = flow_rule_alloc(0);
	if (!cls_flower.rule)
		return -ENOMEM;

	cls_flower.common.chain_index = chain->index;
	cls_flower.command = TC_CLSFLOWER_TMPLT_CREATE;
	cls_flower.cookie = (unsigned long) tmplt;
	cls_flower.rule->match.dissector = &tmplt->dissector;
	cls_flower.rule->match.mask = &tmplt->mask;
	cls_flower.rule->match.key = &tmplt->dummy_key;

	/* We don't care if driver (any of them) fails to handle this
	 * call. It serves just as a hint for it.
	 */
	tc_setup_cb_call(block, TC_SETUP_CLSFLOWER, &cls_flower, false);
	kfree(cls_flower.rule);

	return 0;
}

static void fl_hw_destroy_tmplt(struct tcf_chain *chain,
				struct fl_flow_tmplt *tmplt)
{
	struct tc_cls_flower_offload cls_flower = {};
	struct tcf_block *block = chain->block;

	cls_flower.common.chain_index = chain->index;
	cls_flower.command = TC_CLSFLOWER_TMPLT_DESTROY;
	cls_flower.cookie = (unsigned long) tmplt;

	tc_setup_cb_call(block, TC_SETUP_CLSFLOWER, &cls_flower, false);
}

static void *fl_tmplt_create(struct net *net, struct tcf_chain *chain,
			     struct nlattr **tca,
			     struct netlink_ext_ack *extack)
{
	struct fl_flow_tmplt *tmplt;
	struct nlattr **tb;
	int err;

	if (!tca[TCA_OPTIONS])
		return ERR_PTR(-EINVAL);

	tb = kcalloc(TCA_FLOWER_MAX + 1, sizeof(struct nlattr *), GFP_KERNEL);
	if (!tb)
		return ERR_PTR(-ENOBUFS);
	err = nla_parse_nested_deprecated(tb, TCA_FLOWER_MAX,
					  tca[TCA_OPTIONS], fl_policy, NULL);
	if (err)
		goto errout_tb;

	tmplt = kzalloc(sizeof(*tmplt), GFP_KERNEL);
	if (!tmplt) {
		err = -ENOMEM;
		goto errout_tb;
	}
	tmplt->chain = chain;
	err = fl_set_key(net, tb, &tmplt->dummy_key, &tmplt->mask, extack);
	if (err)
		goto errout_tmplt;

	fl_init_dissector(&tmplt->dissector, &tmplt->mask);

	err = fl_hw_create_tmplt(chain, tmplt);
	if (err)
		goto errout_tmplt;

	kfree(tb);
	return tmplt;

errout_tmplt:
	kfree(tmplt);
errout_tb:
	kfree(tb);
	return ERR_PTR(err);
}

static void fl_tmplt_destroy(void *tmplt_priv)
{
	struct fl_flow_tmplt *tmplt = tmplt_priv;

	fl_hw_destroy_tmplt(tmplt->chain, tmplt);
	kfree(tmplt);
}

static int fl_dump_key_val(struct sk_buff *skb,
			   void *val, int val_type,
			   void *mask, int mask_type, int len)
{
	int err;

	if (!memchr_inv(mask, 0, len))
		return 0;
	err = nla_put(skb, val_type, len, val);
	if (err)
		return err;
	if (mask_type != TCA_FLOWER_UNSPEC) {
		err = nla_put(skb, mask_type, len, mask);
		if (err)
			return err;
	}
	return 0;
}

static int fl_dump_key_port_range(struct sk_buff *skb, struct fl_flow_key *key,
				  struct fl_flow_key *mask)
{
	if (fl_dump_key_val(skb, &key->tp_min.dst, TCA_FLOWER_KEY_PORT_DST_MIN,
			    &mask->tp_min.dst, TCA_FLOWER_UNSPEC,
			    sizeof(key->tp_min.dst)) ||
	    fl_dump_key_val(skb, &key->tp_max.dst, TCA_FLOWER_KEY_PORT_DST_MAX,
			    &mask->tp_max.dst, TCA_FLOWER_UNSPEC,
			    sizeof(key->tp_max.dst)) ||
	    fl_dump_key_val(skb, &key->tp_min.src, TCA_FLOWER_KEY_PORT_SRC_MIN,
			    &mask->tp_min.src, TCA_FLOWER_UNSPEC,
			    sizeof(key->tp_min.src)) ||
	    fl_dump_key_val(skb, &key->tp_max.src, TCA_FLOWER_KEY_PORT_SRC_MAX,
			    &mask->tp_max.src, TCA_FLOWER_UNSPEC,
			    sizeof(key->tp_max.src)))
		return -1;

	return 0;
}

static int fl_dump_key_mpls(struct sk_buff *skb,
			    struct flow_dissector_key_mpls *mpls_key,
			    struct flow_dissector_key_mpls *mpls_mask)
{
	int err;

	if (!memchr_inv(mpls_mask, 0, sizeof(*mpls_mask)))
		return 0;
	if (mpls_mask->mpls_ttl) {
		err = nla_put_u8(skb, TCA_FLOWER_KEY_MPLS_TTL,
				 mpls_key->mpls_ttl);
		if (err)
			return err;
	}
	if (mpls_mask->mpls_tc) {
		err = nla_put_u8(skb, TCA_FLOWER_KEY_MPLS_TC,
				 mpls_key->mpls_tc);
		if (err)
			return err;
	}
	if (mpls_mask->mpls_label) {
		err = nla_put_u32(skb, TCA_FLOWER_KEY_MPLS_LABEL,
				  mpls_key->mpls_label);
		if (err)
			return err;
	}
	if (mpls_mask->mpls_bos) {
		err = nla_put_u8(skb, TCA_FLOWER_KEY_MPLS_BOS,
				 mpls_key->mpls_bos);
		if (err)
			return err;
	}
	return 0;
}

static int fl_dump_key_ip(struct sk_buff *skb, bool encap,
			  struct flow_dissector_key_ip *key,
			  struct flow_dissector_key_ip *mask)
{
	int tos_key = encap ? TCA_FLOWER_KEY_ENC_IP_TOS : TCA_FLOWER_KEY_IP_TOS;
	int ttl_key = encap ? TCA_FLOWER_KEY_ENC_IP_TTL : TCA_FLOWER_KEY_IP_TTL;
	int tos_mask = encap ? TCA_FLOWER_KEY_ENC_IP_TOS_MASK : TCA_FLOWER_KEY_IP_TOS_MASK;
	int ttl_mask = encap ? TCA_FLOWER_KEY_ENC_IP_TTL_MASK : TCA_FLOWER_KEY_IP_TTL_MASK;

	if (fl_dump_key_val(skb, &key->tos, tos_key, &mask->tos, tos_mask, sizeof(key->tos)) ||
	    fl_dump_key_val(skb, &key->ttl, ttl_key, &mask->ttl, ttl_mask, sizeof(key->ttl)))
		return -1;

	return 0;
}

static int fl_dump_key_vlan(struct sk_buff *skb,
			    int vlan_id_key, int vlan_prio_key,
			    struct flow_dissector_key_vlan *vlan_key,
			    struct flow_dissector_key_vlan *vlan_mask)
{
	int err;

	if (!memchr_inv(vlan_mask, 0, sizeof(*vlan_mask)))
		return 0;
	if (vlan_mask->vlan_id) {
		err = nla_put_u16(skb, vlan_id_key,
				  vlan_key->vlan_id);
		if (err)
			return err;
	}
	if (vlan_mask->vlan_priority) {
		err = nla_put_u8(skb, vlan_prio_key,
				 vlan_key->vlan_priority);
		if (err)
			return err;
	}
	return 0;
}

static void fl_get_key_flag(u32 dissector_key, u32 dissector_mask,
			    u32 *flower_key, u32 *flower_mask,
			    u32 flower_flag_bit, u32 dissector_flag_bit)
{
	if (dissector_mask & dissector_flag_bit) {
		*flower_mask |= flower_flag_bit;
		if (dissector_key & dissector_flag_bit)
			*flower_key |= flower_flag_bit;
	}
}

static int fl_dump_key_flags(struct sk_buff *skb, u32 flags_key, u32 flags_mask)
{
	u32 key, mask;
	__be32 _key, _mask;
	int err;

	if (!memchr_inv(&flags_mask, 0, sizeof(flags_mask)))
		return 0;

	key = 0;
	mask = 0;

	fl_get_key_flag(flags_key, flags_mask, &key, &mask,
			TCA_FLOWER_KEY_FLAGS_IS_FRAGMENT, FLOW_DIS_IS_FRAGMENT);
	fl_get_key_flag(flags_key, flags_mask, &key, &mask,
			TCA_FLOWER_KEY_FLAGS_FRAG_IS_FIRST,
			FLOW_DIS_FIRST_FRAG);

	_key = cpu_to_be32(key);
	_mask = cpu_to_be32(mask);

	err = nla_put(skb, TCA_FLOWER_KEY_FLAGS, 4, &_key);
	if (err)
		return err;

	return nla_put(skb, TCA_FLOWER_KEY_FLAGS_MASK, 4, &_mask);
}

static int fl_dump_key_geneve_opt(struct sk_buff *skb,
				  struct flow_dissector_key_enc_opts *enc_opts)
{
	struct geneve_opt *opt;
	struct nlattr *nest;
	int opt_off = 0;

	nest = nla_nest_start_noflag(skb, TCA_FLOWER_KEY_ENC_OPTS_GENEVE);
	if (!nest)
		goto nla_put_failure;

	while (enc_opts->len > opt_off) {
		opt = (struct geneve_opt *)&enc_opts->data[opt_off];

		if (nla_put_be16(skb, TCA_FLOWER_KEY_ENC_OPT_GENEVE_CLASS,
				 opt->opt_class))
			goto nla_put_failure;
		if (nla_put_u8(skb, TCA_FLOWER_KEY_ENC_OPT_GENEVE_TYPE,
			       opt->type))
			goto nla_put_failure;
		if (nla_put(skb, TCA_FLOWER_KEY_ENC_OPT_GENEVE_DATA,
			    opt->length * 4, opt->opt_data))
			goto nla_put_failure;

		opt_off += sizeof(struct geneve_opt) + opt->length * 4;
	}
	nla_nest_end(skb, nest);
	return 0;

nla_put_failure:
	nla_nest_cancel(skb, nest);
	return -EMSGSIZE;
}

static int fl_dump_key_options(struct sk_buff *skb, int enc_opt_type,
			       struct flow_dissector_key_enc_opts *enc_opts)
{
	struct nlattr *nest;
	int err;

	if (!enc_opts->len)
		return 0;

	nest = nla_nest_start_noflag(skb, enc_opt_type);
	if (!nest)
		goto nla_put_failure;

	switch (enc_opts->dst_opt_type) {
	case TUNNEL_GENEVE_OPT:
		err = fl_dump_key_geneve_opt(skb, enc_opts);
		if (err)
			goto nla_put_failure;
		break;
	default:
		goto nla_put_failure;
	}
	nla_nest_end(skb, nest);
	return 0;

nla_put_failure:
	nla_nest_cancel(skb, nest);
	return -EMSGSIZE;
}

static int fl_dump_key_enc_opt(struct sk_buff *skb,
			       struct flow_dissector_key_enc_opts *key_opts,
			       struct flow_dissector_key_enc_opts *msk_opts)
{
	int err;

	err = fl_dump_key_options(skb, TCA_FLOWER_KEY_ENC_OPTS, key_opts);
	if (err)
		return err;

	return fl_dump_key_options(skb, TCA_FLOWER_KEY_ENC_OPTS_MASK, msk_opts);
}

static int fl_dump_key(struct sk_buff *skb, struct net *net,
		       struct fl_flow_key *key, struct fl_flow_key *mask)
{
	if (mask->indev_ifindex) {
		struct net_device *dev;

		dev = __dev_get_by_index(net, key->indev_ifindex);
		if (dev && nla_put_string(skb, TCA_FLOWER_INDEV, dev->name))
			goto nla_put_failure;
	}

	if (fl_dump_key_val(skb, key->eth.dst, TCA_FLOWER_KEY_ETH_DST,
			    mask->eth.dst, TCA_FLOWER_KEY_ETH_DST_MASK,
			    sizeof(key->eth.dst)) ||
	    fl_dump_key_val(skb, key->eth.src, TCA_FLOWER_KEY_ETH_SRC,
			    mask->eth.src, TCA_FLOWER_KEY_ETH_SRC_MASK,
			    sizeof(key->eth.src)) ||
	    fl_dump_key_val(skb, &key->basic.n_proto, TCA_FLOWER_KEY_ETH_TYPE,
			    &mask->basic.n_proto, TCA_FLOWER_UNSPEC,
			    sizeof(key->basic.n_proto)))
		goto nla_put_failure;

	if (fl_dump_key_mpls(skb, &key->mpls, &mask->mpls))
		goto nla_put_failure;

	if (fl_dump_key_vlan(skb, TCA_FLOWER_KEY_VLAN_ID,
			     TCA_FLOWER_KEY_VLAN_PRIO, &key->vlan, &mask->vlan))
		goto nla_put_failure;

	if (fl_dump_key_vlan(skb, TCA_FLOWER_KEY_CVLAN_ID,
			     TCA_FLOWER_KEY_CVLAN_PRIO,
			     &key->cvlan, &mask->cvlan) ||
	    (mask->cvlan.vlan_tpid &&
	     nla_put_be16(skb, TCA_FLOWER_KEY_VLAN_ETH_TYPE,
			  key->cvlan.vlan_tpid)))
		goto nla_put_failure;

	if (mask->basic.n_proto) {
		if (mask->cvlan.vlan_tpid) {
			if (nla_put_be16(skb, TCA_FLOWER_KEY_CVLAN_ETH_TYPE,
					 key->basic.n_proto))
				goto nla_put_failure;
		} else if (mask->vlan.vlan_tpid) {
			if (nla_put_be16(skb, TCA_FLOWER_KEY_VLAN_ETH_TYPE,
					 key->basic.n_proto))
				goto nla_put_failure;
		}
	}

	if ((key->basic.n_proto == htons(ETH_P_IP) ||
	     key->basic.n_proto == htons(ETH_P_IPV6)) &&
	    (fl_dump_key_val(skb, &key->basic.ip_proto, TCA_FLOWER_KEY_IP_PROTO,
			    &mask->basic.ip_proto, TCA_FLOWER_UNSPEC,
			    sizeof(key->basic.ip_proto)) ||
	    fl_dump_key_ip(skb, false, &key->ip, &mask->ip)))
		goto nla_put_failure;

	if (key->control.addr_type == FLOW_DISSECTOR_KEY_IPV4_ADDRS &&
	    (fl_dump_key_val(skb, &key->ipv4.src, TCA_FLOWER_KEY_IPV4_SRC,
			     &mask->ipv4.src, TCA_FLOWER_KEY_IPV4_SRC_MASK,
			     sizeof(key->ipv4.src)) ||
	     fl_dump_key_val(skb, &key->ipv4.dst, TCA_FLOWER_KEY_IPV4_DST,
			     &mask->ipv4.dst, TCA_FLOWER_KEY_IPV4_DST_MASK,
			     sizeof(key->ipv4.dst))))
		goto nla_put_failure;
	else if (key->control.addr_type == FLOW_DISSECTOR_KEY_IPV6_ADDRS &&
		 (fl_dump_key_val(skb, &key->ipv6.src, TCA_FLOWER_KEY_IPV6_SRC,
				  &mask->ipv6.src, TCA_FLOWER_KEY_IPV6_SRC_MASK,
				  sizeof(key->ipv6.src)) ||
		  fl_dump_key_val(skb, &key->ipv6.dst, TCA_FLOWER_KEY_IPV6_DST,
				  &mask->ipv6.dst, TCA_FLOWER_KEY_IPV6_DST_MASK,
				  sizeof(key->ipv6.dst))))
		goto nla_put_failure;

	if (key->basic.ip_proto == IPPROTO_TCP &&
	    (fl_dump_key_val(skb, &key->tp.src, TCA_FLOWER_KEY_TCP_SRC,
			     &mask->tp.src, TCA_FLOWER_KEY_TCP_SRC_MASK,
			     sizeof(key->tp.src)) ||
	     fl_dump_key_val(skb, &key->tp.dst, TCA_FLOWER_KEY_TCP_DST,
			     &mask->tp.dst, TCA_FLOWER_KEY_TCP_DST_MASK,
			     sizeof(key->tp.dst)) ||
	     fl_dump_key_val(skb, &key->tcp.flags, TCA_FLOWER_KEY_TCP_FLAGS,
			     &mask->tcp.flags, TCA_FLOWER_KEY_TCP_FLAGS_MASK,
			     sizeof(key->tcp.flags))))
		goto nla_put_failure;
	else if (key->basic.ip_proto == IPPROTO_UDP &&
		 (fl_dump_key_val(skb, &key->tp.src, TCA_FLOWER_KEY_UDP_SRC,
				  &mask->tp.src, TCA_FLOWER_KEY_UDP_SRC_MASK,
				  sizeof(key->tp.src)) ||
		  fl_dump_key_val(skb, &key->tp.dst, TCA_FLOWER_KEY_UDP_DST,
				  &mask->tp.dst, TCA_FLOWER_KEY_UDP_DST_MASK,
				  sizeof(key->tp.dst))))
		goto nla_put_failure;
	else if (key->basic.ip_proto == IPPROTO_SCTP &&
		 (fl_dump_key_val(skb, &key->tp.src, TCA_FLOWER_KEY_SCTP_SRC,
				  &mask->tp.src, TCA_FLOWER_KEY_SCTP_SRC_MASK,
				  sizeof(key->tp.src)) ||
		  fl_dump_key_val(skb, &key->tp.dst, TCA_FLOWER_KEY_SCTP_DST,
				  &mask->tp.dst, TCA_FLOWER_KEY_SCTP_DST_MASK,
				  sizeof(key->tp.dst))))
		goto nla_put_failure;
	else if (key->basic.n_proto == htons(ETH_P_IP) &&
		 key->basic.ip_proto == IPPROTO_ICMP &&
		 (fl_dump_key_val(skb, &key->icmp.type,
				  TCA_FLOWER_KEY_ICMPV4_TYPE, &mask->icmp.type,
				  TCA_FLOWER_KEY_ICMPV4_TYPE_MASK,
				  sizeof(key->icmp.type)) ||
		  fl_dump_key_val(skb, &key->icmp.code,
				  TCA_FLOWER_KEY_ICMPV4_CODE, &mask->icmp.code,
				  TCA_FLOWER_KEY_ICMPV4_CODE_MASK,
				  sizeof(key->icmp.code))))
		goto nla_put_failure;
	else if (key->basic.n_proto == htons(ETH_P_IPV6) &&
		 key->basic.ip_proto == IPPROTO_ICMPV6 &&
		 (fl_dump_key_val(skb, &key->icmp.type,
				  TCA_FLOWER_KEY_ICMPV6_TYPE, &mask->icmp.type,
				  TCA_FLOWER_KEY_ICMPV6_TYPE_MASK,
				  sizeof(key->icmp.type)) ||
		  fl_dump_key_val(skb, &key->icmp.code,
				  TCA_FLOWER_KEY_ICMPV6_CODE, &mask->icmp.code,
				  TCA_FLOWER_KEY_ICMPV6_CODE_MASK,
				  sizeof(key->icmp.code))))
		goto nla_put_failure;
	else if ((key->basic.n_proto == htons(ETH_P_ARP) ||
		  key->basic.n_proto == htons(ETH_P_RARP)) &&
		 (fl_dump_key_val(skb, &key->arp.sip,
				  TCA_FLOWER_KEY_ARP_SIP, &mask->arp.sip,
				  TCA_FLOWER_KEY_ARP_SIP_MASK,
				  sizeof(key->arp.sip)) ||
		  fl_dump_key_val(skb, &key->arp.tip,
				  TCA_FLOWER_KEY_ARP_TIP, &mask->arp.tip,
				  TCA_FLOWER_KEY_ARP_TIP_MASK,
				  sizeof(key->arp.tip)) ||
		  fl_dump_key_val(skb, &key->arp.op,
				  TCA_FLOWER_KEY_ARP_OP, &mask->arp.op,
				  TCA_FLOWER_KEY_ARP_OP_MASK,
				  sizeof(key->arp.op)) ||
		  fl_dump_key_val(skb, key->arp.sha, TCA_FLOWER_KEY_ARP_SHA,
				  mask->arp.sha, TCA_FLOWER_KEY_ARP_SHA_MASK,
				  sizeof(key->arp.sha)) ||
		  fl_dump_key_val(skb, key->arp.tha, TCA_FLOWER_KEY_ARP_THA,
				  mask->arp.tha, TCA_FLOWER_KEY_ARP_THA_MASK,
				  sizeof(key->arp.tha))))
		goto nla_put_failure;

	if ((key->basic.ip_proto == IPPROTO_TCP ||
	     key->basic.ip_proto == IPPROTO_UDP ||
	     key->basic.ip_proto == IPPROTO_SCTP) &&
	     fl_dump_key_port_range(skb, key, mask))
		goto nla_put_failure;

	if (key->enc_control.addr_type == FLOW_DISSECTOR_KEY_IPV4_ADDRS &&
	    (fl_dump_key_val(skb, &key->enc_ipv4.src,
			    TCA_FLOWER_KEY_ENC_IPV4_SRC, &mask->enc_ipv4.src,
			    TCA_FLOWER_KEY_ENC_IPV4_SRC_MASK,
			    sizeof(key->enc_ipv4.src)) ||
	     fl_dump_key_val(skb, &key->enc_ipv4.dst,
			     TCA_FLOWER_KEY_ENC_IPV4_DST, &mask->enc_ipv4.dst,
			     TCA_FLOWER_KEY_ENC_IPV4_DST_MASK,
			     sizeof(key->enc_ipv4.dst))))
		goto nla_put_failure;
	else if (key->enc_control.addr_type == FLOW_DISSECTOR_KEY_IPV6_ADDRS &&
		 (fl_dump_key_val(skb, &key->enc_ipv6.src,
			    TCA_FLOWER_KEY_ENC_IPV6_SRC, &mask->enc_ipv6.src,
			    TCA_FLOWER_KEY_ENC_IPV6_SRC_MASK,
			    sizeof(key->enc_ipv6.src)) ||
		 fl_dump_key_val(skb, &key->enc_ipv6.dst,
				 TCA_FLOWER_KEY_ENC_IPV6_DST,
				 &mask->enc_ipv6.dst,
				 TCA_FLOWER_KEY_ENC_IPV6_DST_MASK,
			    sizeof(key->enc_ipv6.dst))))
		goto nla_put_failure;

	if (fl_dump_key_val(skb, &key->enc_key_id, TCA_FLOWER_KEY_ENC_KEY_ID,
			    &mask->enc_key_id, TCA_FLOWER_UNSPEC,
			    sizeof(key->enc_key_id)) ||
	    fl_dump_key_val(skb, &key->enc_tp.src,
			    TCA_FLOWER_KEY_ENC_UDP_SRC_PORT,
			    &mask->enc_tp.src,
			    TCA_FLOWER_KEY_ENC_UDP_SRC_PORT_MASK,
			    sizeof(key->enc_tp.src)) ||
	    fl_dump_key_val(skb, &key->enc_tp.dst,
			    TCA_FLOWER_KEY_ENC_UDP_DST_PORT,
			    &mask->enc_tp.dst,
			    TCA_FLOWER_KEY_ENC_UDP_DST_PORT_MASK,
			    sizeof(key->enc_tp.dst)) ||
	    fl_dump_key_ip(skb, true, &key->enc_ip, &mask->enc_ip) ||
	    fl_dump_key_enc_opt(skb, &key->enc_opts, &mask->enc_opts))
		goto nla_put_failure;

	if (fl_dump_key_flags(skb, key->control.flags, mask->control.flags))
		goto nla_put_failure;

	return 0;

nla_put_failure:
	return -EMSGSIZE;
}

static int fl_dump(struct net *net, struct tcf_proto *tp, void *fh,
		   struct sk_buff *skb, struct tcmsg *t, bool rtnl_held)
{
	struct cls_fl_filter *f = fh;
	struct nlattr *nest;
	struct fl_flow_key *key, *mask;
	bool skip_hw;

	if (!f)
		return skb->len;

	t->tcm_handle = f->handle;

	nest = nla_nest_start_noflag(skb, TCA_OPTIONS);
	if (!nest)
		goto nla_put_failure;

	spin_lock(&tp->lock);

	if (f->res.classid &&
	    nla_put_u32(skb, TCA_FLOWER_CLASSID, f->res.classid))
		goto nla_put_failure_locked;

	key = &f->key;
	mask = &f->mask->key;
	skip_hw = tc_skip_hw(f->flags);

	if (fl_dump_key(skb, net, key, mask))
		goto nla_put_failure_locked;

	if (f->flags && nla_put_u32(skb, TCA_FLOWER_FLAGS, f->flags))
		goto nla_put_failure_locked;

	spin_unlock(&tp->lock);

	if (!skip_hw)
		fl_hw_update_stats(tp, f, rtnl_held);

	if (nla_put_u32(skb, TCA_FLOWER_IN_HW_COUNT, f->in_hw_count))
		goto nla_put_failure;

	if (tcf_exts_dump(skb, &f->exts))
		goto nla_put_failure;

	nla_nest_end(skb, nest);

	if (tcf_exts_dump_stats(skb, &f->exts) < 0)
		goto nla_put_failure;

	return skb->len;

nla_put_failure_locked:
	spin_unlock(&tp->lock);
nla_put_failure:
	nla_nest_cancel(skb, nest);
	return -1;
}

static int fl_tmplt_dump(struct sk_buff *skb, struct net *net, void *tmplt_priv)
{
	struct fl_flow_tmplt *tmplt = tmplt_priv;
	struct fl_flow_key *key, *mask;
	struct nlattr *nest;

	nest = nla_nest_start_noflag(skb, TCA_OPTIONS);
	if (!nest)
		goto nla_put_failure;

	key = &tmplt->dummy_key;
	mask = &tmplt->mask;

	if (fl_dump_key(skb, net, key, mask))
		goto nla_put_failure;

	nla_nest_end(skb, nest);

	return skb->len;

nla_put_failure:
	nla_nest_cancel(skb, nest);
	return -EMSGSIZE;
}

static void fl_bind_class(void *fh, u32 classid, unsigned long cl)
{
	struct cls_fl_filter *f = fh;

	if (f && f->res.classid == classid)
		f->res.class = cl;
}

static struct tcf_proto_ops cls_fl_ops __read_mostly = {
	.kind		= "flower",
	.classify	= fl_classify,
	.init		= fl_init,
	.destroy	= fl_destroy,
	.get		= fl_get,
	.put		= fl_put,
	.change		= fl_change,
	.delete		= fl_delete,
	.walk		= fl_walk,
	.reoffload	= fl_reoffload,
	.dump		= fl_dump,
	.bind_class	= fl_bind_class,
	.tmplt_create	= fl_tmplt_create,
	.tmplt_destroy	= fl_tmplt_destroy,
	.tmplt_dump	= fl_tmplt_dump,
	.owner		= THIS_MODULE,
	.flags		= TCF_PROTO_OPS_DOIT_UNLOCKED,
};

static int __init cls_fl_init(void)
{
	return register_tcf_proto_ops(&cls_fl_ops);
}

static void __exit cls_fl_exit(void)
{
	unregister_tcf_proto_ops(&cls_fl_ops);
}

module_init(cls_fl_init);
module_exit(cls_fl_exit);

MODULE_AUTHOR("Jiri Pirko <jiri@resnulli.us>");
MODULE_DESCRIPTION("Flower classifier");
MODULE_LICENSE("GPL v2");<|MERGE_RESOLUTION|>--- conflicted
+++ resolved
@@ -401,11 +401,8 @@
 	cls_flower.cookie = (unsigned long) f;
 
 	tc_setup_cb_call(block, TC_SETUP_CLSFLOWER, &cls_flower, false);
-<<<<<<< HEAD
-=======
 	spin_lock(&tp->lock);
 	list_del_init(&f->hw_list);
->>>>>>> 0ecfebd2
 	tcf_block_offload_dec(block, &f->flags);
 	spin_unlock(&tp->lock);
 
@@ -431,10 +428,6 @@
 		err = -ENOMEM;
 		goto errout;
 	}
-
-	cls_flower.rule = flow_rule_alloc(tcf_exts_num_actions(&f->exts));
-	if (!cls_flower.rule)
-		return -ENOMEM;
 
 	tc_cls_common_offload_init(&cls_flower.common, tp, f->flags, extack);
 	cls_flower.command = TC_CLSFLOWER_REPLACE;
@@ -447,19 +440,11 @@
 	err = tc_setup_flow_action(&cls_flower.rule->action, &f->exts);
 	if (err) {
 		kfree(cls_flower.rule);
-<<<<<<< HEAD
-		if (skip_sw) {
-			NL_SET_ERR_MSG_MOD(extack, "Failed to setup flow action");
-			return err;
-		}
-		return 0;
-=======
 		if (skip_sw)
 			NL_SET_ERR_MSG_MOD(extack, "Failed to setup flow action");
 		else
 			err = 0;
 		goto errout;
->>>>>>> 0ecfebd2
 	}
 
 	err = tc_setup_cb_call(block, TC_SETUP_CLSFLOWER, &cls_flower, skip_sw);
@@ -510,12 +495,9 @@
 	tcf_exts_stats_update(&f->exts, cls_flower.stats.bytes,
 			      cls_flower.stats.pkts,
 			      cls_flower.stats.lastused);
-<<<<<<< HEAD
-=======
 
 	if (!rtnl_held)
 		rtnl_unlock();
->>>>>>> 0ecfebd2
 }
 
 static void __fl_put(struct cls_fl_filter *f)
@@ -1448,11 +1430,7 @@
 {
 	int err;
 
-<<<<<<< HEAD
-	err = tcf_exts_validate(net, tp, tb, est, &f->exts, ovr, true,
-=======
 	err = tcf_exts_validate(net, tp, tb, est, &f->exts, ovr, rtnl_held,
->>>>>>> 0ecfebd2
 				extack);
 	if (err < 0)
 		return err;
@@ -1514,10 +1492,7 @@
 	struct cls_fl_filter *fnew;
 	struct fl_flow_mask *mask;
 	struct nlattr **tb;
-<<<<<<< HEAD
-=======
 	bool in_ht;
->>>>>>> 0ecfebd2
 	int err;
 
 	if (!tca[TCA_OPTIONS]) {
@@ -1531,29 +1506,14 @@
 		goto errout_fold;
 	}
 
-<<<<<<< HEAD
-	mask = kzalloc(sizeof(struct fl_flow_mask), GFP_KERNEL);
-	if (!mask)
-		return -ENOBUFS;
-
 	tb = kcalloc(TCA_FLOWER_MAX + 1, sizeof(struct nlattr *), GFP_KERNEL);
 	if (!tb) {
 		err = -ENOBUFS;
 		goto errout_mask_alloc;
 	}
 
-	err = nla_parse_nested(tb, TCA_FLOWER_MAX, tca[TCA_OPTIONS],
-			       fl_policy, NULL);
-=======
-	tb = kcalloc(TCA_FLOWER_MAX + 1, sizeof(struct nlattr *), GFP_KERNEL);
-	if (!tb) {
-		err = -ENOBUFS;
-		goto errout_mask_alloc;
-	}
-
 	err = nla_parse_nested_deprecated(tb, TCA_FLOWER_MAX,
 					  tca[TCA_OPTIONS], fl_policy, NULL);
->>>>>>> 0ecfebd2
 	if (err < 0)
 		goto errout_tb;
 
@@ -1584,51 +1544,22 @@
 	}
 
 	err = fl_set_parms(net, tp, fnew, mask, base, tb, tca[TCA_RATE], ovr,
-<<<<<<< HEAD
-			   tp->chain->tmplt_priv, extack);
-=======
 			   tp->chain->tmplt_priv, rtnl_held, extack);
->>>>>>> 0ecfebd2
 	if (err)
 		goto errout;
 
 	err = fl_check_assign_mask(head, fnew, fold, mask);
 	if (err)
 		goto errout;
-<<<<<<< HEAD
-
-	if (!handle) {
-		handle = 1;
-		err = idr_alloc_u32(&head->handle_idr, fnew, &handle,
-				    INT_MAX, GFP_KERNEL);
-	} else if (!fold) {
-		/* user specifies a handle and it doesn't exist */
-		err = idr_alloc_u32(&head->handle_idr, fnew, &handle,
-				    handle, GFP_KERNEL);
-	}
+
+	err = fl_ht_insert_unique(fnew, fold, &in_ht);
 	if (err)
 		goto errout_mask;
-	fnew->handle = handle;
-
-	if (!fold && __fl_lookup(fnew->mask, &fnew->mkey)) {
-		err = -EEXIST;
-		goto errout_idr;
-	}
-=======
->>>>>>> 0ecfebd2
-
-	err = fl_ht_insert_unique(fnew, fold, &in_ht);
-	if (err)
-		goto errout_idr;
 
 	if (!tc_skip_hw(fnew->flags)) {
 		err = fl_hw_replace_filter(tp, fnew, rtnl_held, extack);
 		if (err)
-<<<<<<< HEAD
-			goto errout_mask_ht;
-=======
 			goto errout_ht;
->>>>>>> 0ecfebd2
 	}
 
 	if (!tc_in_hw(fnew->flags))
@@ -1715,22 +1646,6 @@
 	*arg = fnew;
 
 	kfree(tb);
-<<<<<<< HEAD
-	kfree(mask);
-	return 0;
-
-errout_mask_ht:
-	rhashtable_remove_fast(&fnew->mask->ht, &fnew->ht_node,
-			       fnew->mask->filter_ht_params);
-
-errout_idr:
-	if (!fold)
-		idr_remove(&head->handle_idr, fnew->handle);
-
-errout_mask:
-	fl_mask_put(head, fnew->mask, false);
-
-=======
 	tcf_queue_work(&mask->rwork, fl_uninit_mask_free_work);
 	return 0;
 
@@ -1746,20 +1661,15 @@
 				       fnew->mask->filter_ht_params);
 errout_mask:
 	fl_mask_put(head, fnew->mask);
->>>>>>> 0ecfebd2
 errout:
 	__fl_put(fnew);
 errout_tb:
 	kfree(tb);
 errout_mask_alloc:
-<<<<<<< HEAD
-	kfree(mask);
-=======
 	tcf_queue_work(&mask->rwork, fl_uninit_mask_free_work);
 errout_fold:
 	if (fold)
 		__fl_put(fold);
->>>>>>> 0ecfebd2
 	return err;
 }
 
@@ -1830,47 +1740,6 @@
 	struct cls_fl_filter *f = NULL;
 	int err;
 
-<<<<<<< HEAD
-	list_for_each_entry(mask, &head->masks, list) {
-		list_for_each_entry(f, &mask->filters, list) {
-			if (tc_skip_hw(f->flags))
-				continue;
-
-			cls_flower.rule =
-				flow_rule_alloc(tcf_exts_num_actions(&f->exts));
-			if (!cls_flower.rule)
-				return -ENOMEM;
-
-			tc_cls_common_offload_init(&cls_flower.common, tp,
-						   f->flags, extack);
-			cls_flower.command = add ?
-				TC_CLSFLOWER_REPLACE : TC_CLSFLOWER_DESTROY;
-			cls_flower.cookie = (unsigned long)f;
-			cls_flower.rule->match.dissector = &mask->dissector;
-			cls_flower.rule->match.mask = &mask->key;
-			cls_flower.rule->match.key = &f->mkey;
-
-			err = tc_setup_flow_action(&cls_flower.rule->action,
-						   &f->exts);
-			if (err) {
-				kfree(cls_flower.rule);
-				if (tc_skip_sw(f->flags)) {
-					NL_SET_ERR_MSG_MOD(extack, "Failed to setup flow action");
-					return err;
-				}
-				continue;
-			}
-
-			cls_flower.classid = f->res.classid;
-
-			err = cb(TC_SETUP_CLSFLOWER, &cls_flower, cb_priv);
-			kfree(cls_flower.rule);
-
-			if (err) {
-				if (add && tc_skip_sw(f->flags))
-					return err;
-				continue;
-=======
 	/* hw_filters list can only be changed by hw offload functions after
 	 * obtaining rtnl lock. Make sure it is not changed while reoffload is
 	 * iterating it.
@@ -1901,7 +1770,6 @@
 				NL_SET_ERR_MSG_MOD(extack, "Failed to setup flow action");
 				__fl_put(f);
 				return err;
->>>>>>> 0ecfebd2
 			}
 			goto next_flow;
 		}
