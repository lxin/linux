--- conflicted
+++ resolved
@@ -606,16 +606,12 @@
 		skb->data_len += copied;
 		skb->len += copied;
 		skb->truesize += truesize;
-<<<<<<< HEAD
-		refcount_add(truesize, &skb->sk->sk_wmem_alloc);
-=======
 		if (sk && sk->sk_type == SOCK_STREAM) {
 			sk->sk_wmem_queued += truesize;
 			sk_mem_charge(sk, truesize);
 		} else {
 			refcount_add(truesize, &skb->sk->sk_wmem_alloc);
 		}
->>>>>>> bb176f67
 		while (copied) {
 			int size = min_t(int, copied, PAGE_SIZE - start);
 			skb_fill_page_desc(skb, frag++, pages[n], start, size);
