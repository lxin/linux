/*
  USB Driver for GSM modems

  Copyright (C) 2005  Matthias Urlichs <smurf@smurf.noris.de>

  This driver is free software; you can redistribute it and/or modify
  it under the terms of Version 2 of the GNU General Public License as
  published by the Free Software Foundation.

  Portions copied from the Keyspan driver by Hugh Blemings <hugh@blemings.org>

  History: see the git log.

  Work sponsored by: Sigos GmbH, Germany <info@sigos.de>

  This driver exists because the "normal" serial driver doesn't work too well
  with GSM modems. Issues:
  - data loss -- one single Receive URB is not nearly enough
  - nonstandard flow (Option devices) control
  - controlling the baud rate doesn't make sense

  This driver is named "option" because the most common device it's
  used for is a PC-Card (with an internal OHCI-USB interface, behind
  which the GSM interface sits), made by Option Inc.

  Some of the "one port" devices actually exhibit multiple USB instances
  on the USB bus. This is not a bug, these ports are used for different
  device features.
*/

#define DRIVER_VERSION "v0.7.2"
#define DRIVER_AUTHOR "Matthias Urlichs <smurf@smurf.noris.de>"
#define DRIVER_DESC "USB Driver for GSM modems"

#include <linux/kernel.h>
#include <linux/jiffies.h>
#include <linux/errno.h>
#include <linux/tty.h>
#include <linux/tty_flip.h>
#include <linux/module.h>
#include <linux/bitops.h>
#include <linux/usb.h>
#include <linux/usb/serial.h>

/* Function prototypes */
static int  option_open(struct tty_struct *tty, struct usb_serial_port *port,
							struct file *filp);
static void option_close(struct tty_struct *tty, struct usb_serial_port *port,
							struct file *filp);
static int  option_startup(struct usb_serial *serial);
static void option_shutdown(struct usb_serial *serial);
static int  option_write_room(struct tty_struct *tty);

static void option_instat_callback(struct urb *urb);

static int option_write(struct tty_struct *tty, struct usb_serial_port *port,
			const unsigned char *buf, int count);
static int  option_chars_in_buffer(struct tty_struct *tty);
static void option_set_termios(struct tty_struct *tty,
			struct usb_serial_port *port, struct ktermios *old);
static int  option_tiocmget(struct tty_struct *tty, struct file *file);
static int  option_tiocmset(struct tty_struct *tty, struct file *file,
				unsigned int set, unsigned int clear);
static int  option_send_setup(struct tty_struct *tty, struct usb_serial_port *port);

/* Vendor and product IDs */
#define OPTION_VENDOR_ID			0x0AF0
#define OPTION_PRODUCT_COLT			0x5000
#define OPTION_PRODUCT_RICOLA			0x6000
#define OPTION_PRODUCT_RICOLA_LIGHT		0x6100
#define OPTION_PRODUCT_RICOLA_QUAD		0x6200
#define OPTION_PRODUCT_RICOLA_QUAD_LIGHT	0x6300
#define OPTION_PRODUCT_RICOLA_NDIS		0x6050
#define OPTION_PRODUCT_RICOLA_NDIS_LIGHT	0x6150
#define OPTION_PRODUCT_RICOLA_NDIS_QUAD		0x6250
#define OPTION_PRODUCT_RICOLA_NDIS_QUAD_LIGHT	0x6350
#define OPTION_PRODUCT_COBRA			0x6500
#define OPTION_PRODUCT_COBRA_BUS		0x6501
#define OPTION_PRODUCT_VIPER			0x6600
#define OPTION_PRODUCT_VIPER_BUS		0x6601
#define OPTION_PRODUCT_GT_MAX_READY		0x6701
#define OPTION_PRODUCT_FUJI_MODEM_LIGHT		0x6721
#define OPTION_PRODUCT_FUJI_MODEM_GT		0x6741
#define OPTION_PRODUCT_FUJI_MODEM_EX		0x6761
#define OPTION_PRODUCT_KOI_MODEM		0x6800
#define OPTION_PRODUCT_SCORPION_MODEM		0x6901
#define OPTION_PRODUCT_ETNA_MODEM		0x7001
#define OPTION_PRODUCT_ETNA_MODEM_LITE		0x7021
#define OPTION_PRODUCT_ETNA_MODEM_GT		0x7041
#define OPTION_PRODUCT_ETNA_MODEM_EX		0x7061
#define OPTION_PRODUCT_ETNA_KOI_MODEM		0x7100

#define HUAWEI_VENDOR_ID			0x12D1
#define HUAWEI_PRODUCT_E600			0x1001
#define HUAWEI_PRODUCT_E220			0x1003
#define HUAWEI_PRODUCT_E220BIS			0x1004
#define HUAWEI_PRODUCT_E1401			0x1401
#define HUAWEI_PRODUCT_E1402			0x1402
#define HUAWEI_PRODUCT_E1403			0x1403
#define HUAWEI_PRODUCT_E1404			0x1404
#define HUAWEI_PRODUCT_E1405			0x1405
#define HUAWEI_PRODUCT_E1406			0x1406
#define HUAWEI_PRODUCT_E1407			0x1407
#define HUAWEI_PRODUCT_E1408			0x1408
#define HUAWEI_PRODUCT_E1409			0x1409
#define HUAWEI_PRODUCT_E140A			0x140A
#define HUAWEI_PRODUCT_E140B			0x140B
#define HUAWEI_PRODUCT_E140C			0x140C
#define HUAWEI_PRODUCT_E140D			0x140D
#define HUAWEI_PRODUCT_E140E			0x140E
#define HUAWEI_PRODUCT_E140F			0x140F
#define HUAWEI_PRODUCT_E1410			0x1410
#define HUAWEI_PRODUCT_E1411			0x1411
#define HUAWEI_PRODUCT_E1412			0x1412
#define HUAWEI_PRODUCT_E1413			0x1413
#define HUAWEI_PRODUCT_E1414			0x1414
#define HUAWEI_PRODUCT_E1415			0x1415
#define HUAWEI_PRODUCT_E1416			0x1416
#define HUAWEI_PRODUCT_E1417			0x1417
#define HUAWEI_PRODUCT_E1418			0x1418
#define HUAWEI_PRODUCT_E1419			0x1419
#define HUAWEI_PRODUCT_E141A			0x141A
#define HUAWEI_PRODUCT_E141B			0x141B
#define HUAWEI_PRODUCT_E141C			0x141C
#define HUAWEI_PRODUCT_E141D			0x141D
#define HUAWEI_PRODUCT_E141E			0x141E
#define HUAWEI_PRODUCT_E141F			0x141F
#define HUAWEI_PRODUCT_E1420			0x1420
#define HUAWEI_PRODUCT_E1421			0x1421
#define HUAWEI_PRODUCT_E1422			0x1422
#define HUAWEI_PRODUCT_E1423			0x1423
#define HUAWEI_PRODUCT_E1424			0x1424
#define HUAWEI_PRODUCT_E1425			0x1425
#define HUAWEI_PRODUCT_E1426			0x1426
#define HUAWEI_PRODUCT_E1427			0x1427
#define HUAWEI_PRODUCT_E1428			0x1428
#define HUAWEI_PRODUCT_E1429			0x1429
#define HUAWEI_PRODUCT_E142A			0x142A
#define HUAWEI_PRODUCT_E142B			0x142B
#define HUAWEI_PRODUCT_E142C			0x142C
#define HUAWEI_PRODUCT_E142D			0x142D
#define HUAWEI_PRODUCT_E142E			0x142E
#define HUAWEI_PRODUCT_E142F			0x142F
#define HUAWEI_PRODUCT_E1430			0x1430
#define HUAWEI_PRODUCT_E1431			0x1431
#define HUAWEI_PRODUCT_E1432			0x1432
#define HUAWEI_PRODUCT_E1433			0x1433
#define HUAWEI_PRODUCT_E1434			0x1434
#define HUAWEI_PRODUCT_E1435			0x1435
#define HUAWEI_PRODUCT_E1436			0x1436
#define HUAWEI_PRODUCT_E1437			0x1437
#define HUAWEI_PRODUCT_E1438			0x1438
#define HUAWEI_PRODUCT_E1439			0x1439
#define HUAWEI_PRODUCT_E143A			0x143A
#define HUAWEI_PRODUCT_E143B			0x143B
#define HUAWEI_PRODUCT_E143C			0x143C
#define HUAWEI_PRODUCT_E143D			0x143D
#define HUAWEI_PRODUCT_E143E			0x143E
#define HUAWEI_PRODUCT_E143F			0x143F

#define QUANTA_VENDOR_ID			0x0408
#define QUANTA_PRODUCT_Q101			0xEA02
#define QUANTA_PRODUCT_Q111			0xEA03
#define QUANTA_PRODUCT_GLX			0xEA04
#define QUANTA_PRODUCT_GKE			0xEA05
#define QUANTA_PRODUCT_GLE			0xEA06

#define NOVATELWIRELESS_VENDOR_ID		0x1410

/* YISO PRODUCTS */

#define YISO_VENDOR_ID				0x0EAB
#define YISO_PRODUCT_U893			0xC893

/* MERLIN EVDO PRODUCTS */
#define NOVATELWIRELESS_PRODUCT_V640		0x1100
#define NOVATELWIRELESS_PRODUCT_V620		0x1110
#define NOVATELWIRELESS_PRODUCT_V740		0x1120
#define NOVATELWIRELESS_PRODUCT_V720		0x1130

/* MERLIN HSDPA/HSPA PRODUCTS */
#define NOVATELWIRELESS_PRODUCT_U730		0x1400
#define NOVATELWIRELESS_PRODUCT_U740		0x1410
#define NOVATELWIRELESS_PRODUCT_U870		0x1420
#define NOVATELWIRELESS_PRODUCT_XU870		0x1430
#define NOVATELWIRELESS_PRODUCT_X950D		0x1450

/* EXPEDITE PRODUCTS */
#define NOVATELWIRELESS_PRODUCT_EV620		0x2100
#define NOVATELWIRELESS_PRODUCT_ES720		0x2110
#define NOVATELWIRELESS_PRODUCT_E725		0x2120
#define NOVATELWIRELESS_PRODUCT_ES620		0x2130
#define NOVATELWIRELESS_PRODUCT_EU730		0x2400
#define NOVATELWIRELESS_PRODUCT_EU740		0x2410
#define NOVATELWIRELESS_PRODUCT_EU870D		0x2420

/* OVATION PRODUCTS */
#define NOVATELWIRELESS_PRODUCT_MC727		0x4100
#define NOVATELWIRELESS_PRODUCT_MC950D		0x4400

/* FUTURE NOVATEL PRODUCTS */
#define NOVATELWIRELESS_PRODUCT_EVDO_FULLSPEED	0X6000
#define NOVATELWIRELESS_PRODUCT_EVDO_HIGHSPEED	0X6001
#define NOVATELWIRELESS_PRODUCT_HSPA_FULLSPEED	0X7000
#define NOVATELWIRELESS_PRODUCT_HSPA_HIGHSPEED	0X7001
#define NOVATELWIRELESS_PRODUCT_EVDO_EMBEDDED_FULLSPEED	0X8000
#define NOVATELWIRELESS_PRODUCT_EVDO_EMBEDDED_HIGHSPEED	0X8001
#define NOVATELWIRELESS_PRODUCT_HSPA_EMBEDDED_FULLSPEED	0X9000
#define NOVATELWIRELESS_PRODUCT_HSPA_EMBEDDED_HIGHSPEED	0X9001
#define NOVATELWIRELESS_PRODUCT_GLOBAL		0XA001

/* AMOI PRODUCTS */
#define AMOI_VENDOR_ID				0x1614
#define AMOI_PRODUCT_H01			0x0800
#define AMOI_PRODUCT_H01A			0x7002
#define AMOI_PRODUCT_H02			0x0802

#define DELL_VENDOR_ID				0x413C

/* Dell modems */
#define DELL_PRODUCT_5700_MINICARD		0x8114
#define DELL_PRODUCT_5500_MINICARD		0x8115
#define DELL_PRODUCT_5505_MINICARD		0x8116
#define DELL_PRODUCT_5700_EXPRESSCARD		0x8117
#define DELL_PRODUCT_5510_EXPRESSCARD		0x8118

#define DELL_PRODUCT_5700_MINICARD_SPRINT	0x8128
#define DELL_PRODUCT_5700_MINICARD_TELUS	0x8129

#define DELL_PRODUCT_5720_MINICARD_VZW		0x8133
#define DELL_PRODUCT_5720_MINICARD_SPRINT	0x8134
#define DELL_PRODUCT_5720_MINICARD_TELUS	0x8135
#define DELL_PRODUCT_5520_MINICARD_CINGULAR	0x8136
#define DELL_PRODUCT_5520_MINICARD_GENERIC_L	0x8137
#define DELL_PRODUCT_5520_MINICARD_GENERIC_I	0x8138

#define DELL_PRODUCT_5730_MINICARD_SPRINT	0x8180
#define DELL_PRODUCT_5730_MINICARD_TELUS	0x8181
#define DELL_PRODUCT_5730_MINICARD_VZW		0x8182

#define KYOCERA_VENDOR_ID			0x0c88
#define KYOCERA_PRODUCT_KPC650			0x17da
#define KYOCERA_PRODUCT_KPC680			0x180a

#define ANYDATA_VENDOR_ID			0x16d5
#define ANYDATA_PRODUCT_ADU_620UW		0x6202
#define ANYDATA_PRODUCT_ADU_E100A		0x6501
#define ANYDATA_PRODUCT_ADU_500A		0x6502

#define AXESSTEL_VENDOR_ID			0x1726
#define AXESSTEL_PRODUCT_MV110H			0x1000

#define ONDA_VENDOR_ID				0x19d2
#define ONDA_PRODUCT_MSA501HS			0x0001
#define ONDA_PRODUCT_ET502HS			0x0002
#define ONDA_PRODUCT_MT503HS			0x2000

#define BANDRICH_VENDOR_ID			0x1A8D
#define BANDRICH_PRODUCT_C100_1			0x1002
#define BANDRICH_PRODUCT_C100_2			0x1003
#define BANDRICH_PRODUCT_1004			0x1004
#define BANDRICH_PRODUCT_1005			0x1005
#define BANDRICH_PRODUCT_1006			0x1006
#define BANDRICH_PRODUCT_1007			0x1007
#define BANDRICH_PRODUCT_1008			0x1008
#define BANDRICH_PRODUCT_1009			0x1009
#define BANDRICH_PRODUCT_100A			0x100a

#define BANDRICH_PRODUCT_100B			0x100b
#define BANDRICH_PRODUCT_100C			0x100c
#define BANDRICH_PRODUCT_100D			0x100d
#define BANDRICH_PRODUCT_100E			0x100e

#define BANDRICH_PRODUCT_100F			0x100f
#define BANDRICH_PRODUCT_1010			0x1010
#define BANDRICH_PRODUCT_1011			0x1011
#define BANDRICH_PRODUCT_1012			0x1012

#define AMOI_VENDOR_ID			0x1614
#define AMOI_PRODUCT_9508			0x0800

#define QUALCOMM_VENDOR_ID			0x05C6

#define MAXON_VENDOR_ID				0x16d8

#define TELIT_VENDOR_ID				0x1bc7
#define TELIT_PRODUCT_UC864E			0x1003

/* ZTE PRODUCTS */
#define ZTE_VENDOR_ID				0x19d2
#define ZTE_PRODUCT_MF628			0x0015
#define ZTE_PRODUCT_MF626			0x0031
#define ZTE_PRODUCT_CDMA_TECH			0xfffe

/* Ericsson products */
#define ERICSSON_VENDOR_ID			0x0bdb
#define ERICSSON_PRODUCT_F3507G_1		0x1900
#define ERICSSON_PRODUCT_F3507G_2		0x1902

<<<<<<< HEAD
=======
#define BENQ_VENDOR_ID				0x04a5
#define BENQ_PRODUCT_H10			0x4068

>>>>>>> cb065c06
static struct usb_device_id option_ids[] = {
	{ USB_DEVICE(OPTION_VENDOR_ID, OPTION_PRODUCT_COLT) },
	{ USB_DEVICE(OPTION_VENDOR_ID, OPTION_PRODUCT_RICOLA) },
	{ USB_DEVICE(OPTION_VENDOR_ID, OPTION_PRODUCT_RICOLA_LIGHT) },
	{ USB_DEVICE(OPTION_VENDOR_ID, OPTION_PRODUCT_RICOLA_QUAD) },
	{ USB_DEVICE(OPTION_VENDOR_ID, OPTION_PRODUCT_RICOLA_QUAD_LIGHT) },
	{ USB_DEVICE(OPTION_VENDOR_ID, OPTION_PRODUCT_RICOLA_NDIS) },
	{ USB_DEVICE(OPTION_VENDOR_ID, OPTION_PRODUCT_RICOLA_NDIS_LIGHT) },
	{ USB_DEVICE(OPTION_VENDOR_ID, OPTION_PRODUCT_RICOLA_NDIS_QUAD) },
	{ USB_DEVICE(OPTION_VENDOR_ID, OPTION_PRODUCT_RICOLA_NDIS_QUAD_LIGHT) },
	{ USB_DEVICE(OPTION_VENDOR_ID, OPTION_PRODUCT_COBRA) },
	{ USB_DEVICE(OPTION_VENDOR_ID, OPTION_PRODUCT_COBRA_BUS) },
	{ USB_DEVICE(OPTION_VENDOR_ID, OPTION_PRODUCT_VIPER) },
	{ USB_DEVICE(OPTION_VENDOR_ID, OPTION_PRODUCT_VIPER_BUS) },
	{ USB_DEVICE(OPTION_VENDOR_ID, OPTION_PRODUCT_GT_MAX_READY) },
	{ USB_DEVICE(OPTION_VENDOR_ID, OPTION_PRODUCT_FUJI_MODEM_LIGHT) },
	{ USB_DEVICE(OPTION_VENDOR_ID, OPTION_PRODUCT_FUJI_MODEM_GT) },
	{ USB_DEVICE(OPTION_VENDOR_ID, OPTION_PRODUCT_FUJI_MODEM_EX) },
	{ USB_DEVICE(OPTION_VENDOR_ID, OPTION_PRODUCT_KOI_MODEM) },
	{ USB_DEVICE(OPTION_VENDOR_ID, OPTION_PRODUCT_SCORPION_MODEM) },
	{ USB_DEVICE(OPTION_VENDOR_ID, OPTION_PRODUCT_ETNA_MODEM) },
	{ USB_DEVICE(OPTION_VENDOR_ID, OPTION_PRODUCT_ETNA_MODEM_LITE) },
	{ USB_DEVICE(OPTION_VENDOR_ID, OPTION_PRODUCT_ETNA_MODEM_GT) },
	{ USB_DEVICE(OPTION_VENDOR_ID, OPTION_PRODUCT_ETNA_MODEM_EX) },
	{ USB_DEVICE(OPTION_VENDOR_ID, OPTION_PRODUCT_ETNA_KOI_MODEM) },
	{ USB_DEVICE(QUANTA_VENDOR_ID, QUANTA_PRODUCT_Q101) },
	{ USB_DEVICE(QUANTA_VENDOR_ID, QUANTA_PRODUCT_Q111) },
	{ USB_DEVICE(QUANTA_VENDOR_ID, QUANTA_PRODUCT_GLX) },
	{ USB_DEVICE(QUANTA_VENDOR_ID, QUANTA_PRODUCT_GKE) },
	{ USB_DEVICE(QUANTA_VENDOR_ID, QUANTA_PRODUCT_GLE) },
	{ USB_DEVICE_AND_INTERFACE_INFO(HUAWEI_VENDOR_ID, HUAWEI_PRODUCT_E600, 0xff, 0xff, 0xff) },
	{ USB_DEVICE_AND_INTERFACE_INFO(HUAWEI_VENDOR_ID, HUAWEI_PRODUCT_E220, 0xff, 0xff, 0xff) },
	{ USB_DEVICE_AND_INTERFACE_INFO(HUAWEI_VENDOR_ID, HUAWEI_PRODUCT_E220BIS, 0xff, 0xff, 0xff) },
	{ USB_DEVICE_AND_INTERFACE_INFO(HUAWEI_VENDOR_ID, HUAWEI_PRODUCT_E1401, 0xff, 0xff, 0xff) },
	{ USB_DEVICE_AND_INTERFACE_INFO(HUAWEI_VENDOR_ID, HUAWEI_PRODUCT_E1402, 0xff, 0xff, 0xff) },
	{ USB_DEVICE_AND_INTERFACE_INFO(HUAWEI_VENDOR_ID, HUAWEI_PRODUCT_E1403, 0xff, 0xff, 0xff) },
	{ USB_DEVICE_AND_INTERFACE_INFO(HUAWEI_VENDOR_ID, HUAWEI_PRODUCT_E1404, 0xff, 0xff, 0xff) },
	{ USB_DEVICE_AND_INTERFACE_INFO(HUAWEI_VENDOR_ID, HUAWEI_PRODUCT_E1405, 0xff, 0xff, 0xff) },
	{ USB_DEVICE_AND_INTERFACE_INFO(HUAWEI_VENDOR_ID, HUAWEI_PRODUCT_E1406, 0xff, 0xff, 0xff) },
	{ USB_DEVICE_AND_INTERFACE_INFO(HUAWEI_VENDOR_ID, HUAWEI_PRODUCT_E1407, 0xff, 0xff, 0xff) },
	{ USB_DEVICE_AND_INTERFACE_INFO(HUAWEI_VENDOR_ID, HUAWEI_PRODUCT_E1408, 0xff, 0xff, 0xff) },
	{ USB_DEVICE_AND_INTERFACE_INFO(HUAWEI_VENDOR_ID, HUAWEI_PRODUCT_E1409, 0xff, 0xff, 0xff) },
	{ USB_DEVICE_AND_INTERFACE_INFO(HUAWEI_VENDOR_ID, HUAWEI_PRODUCT_E140A, 0xff, 0xff, 0xff) },
	{ USB_DEVICE_AND_INTERFACE_INFO(HUAWEI_VENDOR_ID, HUAWEI_PRODUCT_E140B, 0xff, 0xff, 0xff) },
	{ USB_DEVICE_AND_INTERFACE_INFO(HUAWEI_VENDOR_ID, HUAWEI_PRODUCT_E140C, 0xff, 0xff, 0xff) },
	{ USB_DEVICE_AND_INTERFACE_INFO(HUAWEI_VENDOR_ID, HUAWEI_PRODUCT_E140D, 0xff, 0xff, 0xff) },
	{ USB_DEVICE_AND_INTERFACE_INFO(HUAWEI_VENDOR_ID, HUAWEI_PRODUCT_E140E, 0xff, 0xff, 0xff) },
	{ USB_DEVICE_AND_INTERFACE_INFO(HUAWEI_VENDOR_ID, HUAWEI_PRODUCT_E140F, 0xff, 0xff, 0xff) },
	{ USB_DEVICE_AND_INTERFACE_INFO(HUAWEI_VENDOR_ID, HUAWEI_PRODUCT_E1410, 0xff, 0xff, 0xff) },
	{ USB_DEVICE_AND_INTERFACE_INFO(HUAWEI_VENDOR_ID, HUAWEI_PRODUCT_E1411, 0xff, 0xff, 0xff) },
	{ USB_DEVICE_AND_INTERFACE_INFO(HUAWEI_VENDOR_ID, HUAWEI_PRODUCT_E1412, 0xff, 0xff, 0xff) },
	{ USB_DEVICE_AND_INTERFACE_INFO(HUAWEI_VENDOR_ID, HUAWEI_PRODUCT_E1413, 0xff, 0xff, 0xff) },
	{ USB_DEVICE_AND_INTERFACE_INFO(HUAWEI_VENDOR_ID, HUAWEI_PRODUCT_E1414, 0xff, 0xff, 0xff) },
	{ USB_DEVICE_AND_INTERFACE_INFO(HUAWEI_VENDOR_ID, HUAWEI_PRODUCT_E1415, 0xff, 0xff, 0xff) },
	{ USB_DEVICE_AND_INTERFACE_INFO(HUAWEI_VENDOR_ID, HUAWEI_PRODUCT_E1416, 0xff, 0xff, 0xff) },
	{ USB_DEVICE_AND_INTERFACE_INFO(HUAWEI_VENDOR_ID, HUAWEI_PRODUCT_E1417, 0xff, 0xff, 0xff) },
	{ USB_DEVICE_AND_INTERFACE_INFO(HUAWEI_VENDOR_ID, HUAWEI_PRODUCT_E1418, 0xff, 0xff, 0xff) },
	{ USB_DEVICE_AND_INTERFACE_INFO(HUAWEI_VENDOR_ID, HUAWEI_PRODUCT_E1419, 0xff, 0xff, 0xff) },
	{ USB_DEVICE_AND_INTERFACE_INFO(HUAWEI_VENDOR_ID, HUAWEI_PRODUCT_E141A, 0xff, 0xff, 0xff) },
	{ USB_DEVICE_AND_INTERFACE_INFO(HUAWEI_VENDOR_ID, HUAWEI_PRODUCT_E141B, 0xff, 0xff, 0xff) },
	{ USB_DEVICE_AND_INTERFACE_INFO(HUAWEI_VENDOR_ID, HUAWEI_PRODUCT_E141C, 0xff, 0xff, 0xff) },
	{ USB_DEVICE_AND_INTERFACE_INFO(HUAWEI_VENDOR_ID, HUAWEI_PRODUCT_E141D, 0xff, 0xff, 0xff) },
	{ USB_DEVICE_AND_INTERFACE_INFO(HUAWEI_VENDOR_ID, HUAWEI_PRODUCT_E141E, 0xff, 0xff, 0xff) },
	{ USB_DEVICE_AND_INTERFACE_INFO(HUAWEI_VENDOR_ID, HUAWEI_PRODUCT_E141F, 0xff, 0xff, 0xff) },
	{ USB_DEVICE_AND_INTERFACE_INFO(HUAWEI_VENDOR_ID, HUAWEI_PRODUCT_E1420, 0xff, 0xff, 0xff) },
	{ USB_DEVICE_AND_INTERFACE_INFO(HUAWEI_VENDOR_ID, HUAWEI_PRODUCT_E1421, 0xff, 0xff, 0xff) },
	{ USB_DEVICE_AND_INTERFACE_INFO(HUAWEI_VENDOR_ID, HUAWEI_PRODUCT_E1422, 0xff, 0xff, 0xff) },
	{ USB_DEVICE_AND_INTERFACE_INFO(HUAWEI_VENDOR_ID, HUAWEI_PRODUCT_E1423, 0xff, 0xff, 0xff) },
	{ USB_DEVICE_AND_INTERFACE_INFO(HUAWEI_VENDOR_ID, HUAWEI_PRODUCT_E1424, 0xff, 0xff, 0xff) },
	{ USB_DEVICE_AND_INTERFACE_INFO(HUAWEI_VENDOR_ID, HUAWEI_PRODUCT_E1425, 0xff, 0xff, 0xff) },
	{ USB_DEVICE_AND_INTERFACE_INFO(HUAWEI_VENDOR_ID, HUAWEI_PRODUCT_E1426, 0xff, 0xff, 0xff) },
	{ USB_DEVICE_AND_INTERFACE_INFO(HUAWEI_VENDOR_ID, HUAWEI_PRODUCT_E1427, 0xff, 0xff, 0xff) },
	{ USB_DEVICE_AND_INTERFACE_INFO(HUAWEI_VENDOR_ID, HUAWEI_PRODUCT_E1428, 0xff, 0xff, 0xff) },
	{ USB_DEVICE_AND_INTERFACE_INFO(HUAWEI_VENDOR_ID, HUAWEI_PRODUCT_E1429, 0xff, 0xff, 0xff) },
	{ USB_DEVICE_AND_INTERFACE_INFO(HUAWEI_VENDOR_ID, HUAWEI_PRODUCT_E142A, 0xff, 0xff, 0xff) },
	{ USB_DEVICE_AND_INTERFACE_INFO(HUAWEI_VENDOR_ID, HUAWEI_PRODUCT_E142B, 0xff, 0xff, 0xff) },
	{ USB_DEVICE_AND_INTERFACE_INFO(HUAWEI_VENDOR_ID, HUAWEI_PRODUCT_E142C, 0xff, 0xff, 0xff) },
	{ USB_DEVICE_AND_INTERFACE_INFO(HUAWEI_VENDOR_ID, HUAWEI_PRODUCT_E142D, 0xff, 0xff, 0xff) },
	{ USB_DEVICE_AND_INTERFACE_INFO(HUAWEI_VENDOR_ID, HUAWEI_PRODUCT_E142E, 0xff, 0xff, 0xff) },
	{ USB_DEVICE_AND_INTERFACE_INFO(HUAWEI_VENDOR_ID, HUAWEI_PRODUCT_E142F, 0xff, 0xff, 0xff) },
	{ USB_DEVICE_AND_INTERFACE_INFO(HUAWEI_VENDOR_ID, HUAWEI_PRODUCT_E1430, 0xff, 0xff, 0xff) },
	{ USB_DEVICE_AND_INTERFACE_INFO(HUAWEI_VENDOR_ID, HUAWEI_PRODUCT_E1431, 0xff, 0xff, 0xff) },
	{ USB_DEVICE_AND_INTERFACE_INFO(HUAWEI_VENDOR_ID, HUAWEI_PRODUCT_E1432, 0xff, 0xff, 0xff) },
	{ USB_DEVICE_AND_INTERFACE_INFO(HUAWEI_VENDOR_ID, HUAWEI_PRODUCT_E1433, 0xff, 0xff, 0xff) },
	{ USB_DEVICE_AND_INTERFACE_INFO(HUAWEI_VENDOR_ID, HUAWEI_PRODUCT_E1434, 0xff, 0xff, 0xff) },
	{ USB_DEVICE_AND_INTERFACE_INFO(HUAWEI_VENDOR_ID, HUAWEI_PRODUCT_E1435, 0xff, 0xff, 0xff) },
	{ USB_DEVICE_AND_INTERFACE_INFO(HUAWEI_VENDOR_ID, HUAWEI_PRODUCT_E1436, 0xff, 0xff, 0xff) },
	{ USB_DEVICE_AND_INTERFACE_INFO(HUAWEI_VENDOR_ID, HUAWEI_PRODUCT_E1437, 0xff, 0xff, 0xff) },
	{ USB_DEVICE_AND_INTERFACE_INFO(HUAWEI_VENDOR_ID, HUAWEI_PRODUCT_E1438, 0xff, 0xff, 0xff) },
	{ USB_DEVICE_AND_INTERFACE_INFO(HUAWEI_VENDOR_ID, HUAWEI_PRODUCT_E1439, 0xff, 0xff, 0xff) },
	{ USB_DEVICE_AND_INTERFACE_INFO(HUAWEI_VENDOR_ID, HUAWEI_PRODUCT_E143A, 0xff, 0xff, 0xff) },
	{ USB_DEVICE_AND_INTERFACE_INFO(HUAWEI_VENDOR_ID, HUAWEI_PRODUCT_E143B, 0xff, 0xff, 0xff) },
	{ USB_DEVICE_AND_INTERFACE_INFO(HUAWEI_VENDOR_ID, HUAWEI_PRODUCT_E143C, 0xff, 0xff, 0xff) },
	{ USB_DEVICE_AND_INTERFACE_INFO(HUAWEI_VENDOR_ID, HUAWEI_PRODUCT_E143D, 0xff, 0xff, 0xff) },
	{ USB_DEVICE_AND_INTERFACE_INFO(HUAWEI_VENDOR_ID, HUAWEI_PRODUCT_E143E, 0xff, 0xff, 0xff) },
	{ USB_DEVICE_AND_INTERFACE_INFO(HUAWEI_VENDOR_ID, HUAWEI_PRODUCT_E143F, 0xff, 0xff, 0xff) },
	{ USB_DEVICE(AMOI_VENDOR_ID, AMOI_PRODUCT_9508) },
	{ USB_DEVICE(NOVATELWIRELESS_VENDOR_ID, NOVATELWIRELESS_PRODUCT_V640) }, /* Novatel Merlin V640/XV620 */
	{ USB_DEVICE(NOVATELWIRELESS_VENDOR_ID, NOVATELWIRELESS_PRODUCT_V620) }, /* Novatel Merlin V620/S620 */
	{ USB_DEVICE(NOVATELWIRELESS_VENDOR_ID, NOVATELWIRELESS_PRODUCT_V740) }, /* Novatel Merlin EX720/V740/X720 */
	{ USB_DEVICE(NOVATELWIRELESS_VENDOR_ID, NOVATELWIRELESS_PRODUCT_V720) }, /* Novatel Merlin V720/S720/PC720 */
	{ USB_DEVICE(NOVATELWIRELESS_VENDOR_ID, NOVATELWIRELESS_PRODUCT_U730) }, /* Novatel U730/U740 (VF version) */
	{ USB_DEVICE(NOVATELWIRELESS_VENDOR_ID, NOVATELWIRELESS_PRODUCT_U740) }, /* Novatel U740 */
	{ USB_DEVICE(NOVATELWIRELESS_VENDOR_ID, NOVATELWIRELESS_PRODUCT_U870) }, /* Novatel U870 */
	{ USB_DEVICE(NOVATELWIRELESS_VENDOR_ID, NOVATELWIRELESS_PRODUCT_XU870) }, /* Novatel Merlin XU870 HSDPA/3G */
	{ USB_DEVICE(NOVATELWIRELESS_VENDOR_ID, NOVATELWIRELESS_PRODUCT_X950D) }, /* Novatel X950D */
	{ USB_DEVICE(NOVATELWIRELESS_VENDOR_ID, NOVATELWIRELESS_PRODUCT_EV620) }, /* Novatel EV620/ES620 CDMA/EV-DO */
	{ USB_DEVICE(NOVATELWIRELESS_VENDOR_ID, NOVATELWIRELESS_PRODUCT_ES720) }, /* Novatel ES620/ES720/U720/USB720 */
	{ USB_DEVICE(NOVATELWIRELESS_VENDOR_ID, NOVATELWIRELESS_PRODUCT_E725) }, /* Novatel E725/E726 */
	{ USB_DEVICE(NOVATELWIRELESS_VENDOR_ID, NOVATELWIRELESS_PRODUCT_ES620) }, /* Novatel Merlin ES620 SM Bus */
	{ USB_DEVICE(NOVATELWIRELESS_VENDOR_ID, NOVATELWIRELESS_PRODUCT_EU730) }, /* Novatel EU730 and Vodafone EU740 */
	{ USB_DEVICE(NOVATELWIRELESS_VENDOR_ID, NOVATELWIRELESS_PRODUCT_EU740) }, /* Novatel non-Vodafone EU740 */
	{ USB_DEVICE(NOVATELWIRELESS_VENDOR_ID, NOVATELWIRELESS_PRODUCT_EU870D) }, /* Novatel EU850D/EU860D/EU870D */
	{ USB_DEVICE(NOVATELWIRELESS_VENDOR_ID, NOVATELWIRELESS_PRODUCT_MC950D) }, /* Novatel MC930D/MC950D */
	{ USB_DEVICE(NOVATELWIRELESS_VENDOR_ID, NOVATELWIRELESS_PRODUCT_MC727) }, /* Novatel MC727/U727/USB727 */
	{ USB_DEVICE(NOVATELWIRELESS_VENDOR_ID, NOVATELWIRELESS_PRODUCT_EVDO_FULLSPEED) }, /* Novatel EVDO product */
	{ USB_DEVICE(NOVATELWIRELESS_VENDOR_ID, NOVATELWIRELESS_PRODUCT_HSPA_FULLSPEED) }, /* Novatel HSPA product */
	{ USB_DEVICE(NOVATELWIRELESS_VENDOR_ID, NOVATELWIRELESS_PRODUCT_EVDO_EMBEDDED_FULLSPEED) }, /* Novatel EVDO Embedded product */
	{ USB_DEVICE(NOVATELWIRELESS_VENDOR_ID, NOVATELWIRELESS_PRODUCT_HSPA_EMBEDDED_FULLSPEED) }, /* Novatel HSPA Embedded product */
	{ USB_DEVICE(NOVATELWIRELESS_VENDOR_ID, NOVATELWIRELESS_PRODUCT_EVDO_HIGHSPEED) }, /* Novatel EVDO product */
	{ USB_DEVICE(NOVATELWIRELESS_VENDOR_ID, NOVATELWIRELESS_PRODUCT_HSPA_HIGHSPEED) }, /* Novatel HSPA product */
	{ USB_DEVICE(NOVATELWIRELESS_VENDOR_ID, NOVATELWIRELESS_PRODUCT_EVDO_EMBEDDED_HIGHSPEED) }, /* Novatel EVDO Embedded product */
	{ USB_DEVICE(NOVATELWIRELESS_VENDOR_ID, NOVATELWIRELESS_PRODUCT_HSPA_EMBEDDED_HIGHSPEED) }, /* Novatel HSPA Embedded product */
	{ USB_DEVICE(NOVATELWIRELESS_VENDOR_ID, NOVATELWIRELESS_PRODUCT_GLOBAL) }, /* Novatel Global product */

	{ USB_DEVICE(AMOI_VENDOR_ID, AMOI_PRODUCT_H01) },
	{ USB_DEVICE(AMOI_VENDOR_ID, AMOI_PRODUCT_H01A) },
	{ USB_DEVICE(AMOI_VENDOR_ID, AMOI_PRODUCT_H02) },

	{ USB_DEVICE(DELL_VENDOR_ID, DELL_PRODUCT_5700_MINICARD) },		/* Dell Wireless 5700 Mobile Broadband CDMA/EVDO Mini-Card == Novatel Expedite EV620 CDMA/EV-DO */
	{ USB_DEVICE(DELL_VENDOR_ID, DELL_PRODUCT_5500_MINICARD) },		/* Dell Wireless 5500 Mobile Broadband HSDPA Mini-Card == Novatel Expedite EU740 HSDPA/3G */
	{ USB_DEVICE(DELL_VENDOR_ID, DELL_PRODUCT_5505_MINICARD) },		/* Dell Wireless 5505 Mobile Broadband HSDPA Mini-Card == Novatel Expedite EU740 HSDPA/3G */
	{ USB_DEVICE(DELL_VENDOR_ID, DELL_PRODUCT_5700_EXPRESSCARD) },		/* Dell Wireless 5700 Mobile Broadband CDMA/EVDO ExpressCard == Novatel Merlin XV620 CDMA/EV-DO */
	{ USB_DEVICE(DELL_VENDOR_ID, DELL_PRODUCT_5510_EXPRESSCARD) },		/* Dell Wireless 5510 Mobile Broadband HSDPA ExpressCard == Novatel Merlin XU870 HSDPA/3G */
	{ USB_DEVICE(DELL_VENDOR_ID, DELL_PRODUCT_5700_MINICARD_SPRINT) },	/* Dell Wireless 5700 Mobile Broadband CDMA/EVDO Mini-Card == Novatel Expedite E720 CDMA/EV-DO */
	{ USB_DEVICE(DELL_VENDOR_ID, DELL_PRODUCT_5700_MINICARD_TELUS) },	/* Dell Wireless 5700 Mobile Broadband CDMA/EVDO Mini-Card == Novatel Expedite ET620 CDMA/EV-DO */
	{ USB_DEVICE(DELL_VENDOR_ID, DELL_PRODUCT_5720_MINICARD_VZW) }, 	/* Dell Wireless 5720 == Novatel EV620 CDMA/EV-DO */
	{ USB_DEVICE(DELL_VENDOR_ID, DELL_PRODUCT_5720_MINICARD_SPRINT) }, 	/* Dell Wireless 5720 == Novatel EV620 CDMA/EV-DO */
	{ USB_DEVICE(DELL_VENDOR_ID, DELL_PRODUCT_5720_MINICARD_TELUS) }, 	/* Dell Wireless 5720 == Novatel EV620 CDMA/EV-DO */
	{ USB_DEVICE(DELL_VENDOR_ID, DELL_PRODUCT_5520_MINICARD_CINGULAR) },	/* Dell Wireless HSDPA 5520 == Novatel Expedite EU860D */
	{ USB_DEVICE(DELL_VENDOR_ID, DELL_PRODUCT_5520_MINICARD_GENERIC_L) },	/* Dell Wireless HSDPA 5520 */
	{ USB_DEVICE(DELL_VENDOR_ID, DELL_PRODUCT_5520_MINICARD_GENERIC_I) },	/* Dell Wireless 5520 Voda I Mobile Broadband (3G HSDPA) Minicard */
	{ USB_DEVICE(DELL_VENDOR_ID, 0x8147) },					/* Dell Wireless 5530 Mobile Broadband (3G HSPA) Mini-Card */
	{ USB_DEVICE(DELL_VENDOR_ID, DELL_PRODUCT_5730_MINICARD_SPRINT) },	/* Dell Wireless 5730 Mobile Broadband EVDO/HSPA Mini-Card */
	{ USB_DEVICE(DELL_VENDOR_ID, DELL_PRODUCT_5730_MINICARD_TELUS) },	/* Dell Wireless 5730 Mobile Broadband EVDO/HSPA Mini-Card */
	{ USB_DEVICE(DELL_VENDOR_ID, DELL_PRODUCT_5730_MINICARD_VZW) }, 	/* Dell Wireless 5730 Mobile Broadband EVDO/HSPA Mini-Card */
	{ USB_DEVICE(ANYDATA_VENDOR_ID, ANYDATA_PRODUCT_ADU_E100A) },	/* ADU-E100, ADU-310 */
	{ USB_DEVICE(ANYDATA_VENDOR_ID, ANYDATA_PRODUCT_ADU_500A) },
	{ USB_DEVICE(ANYDATA_VENDOR_ID, ANYDATA_PRODUCT_ADU_620UW) },
	{ USB_DEVICE(AXESSTEL_VENDOR_ID, AXESSTEL_PRODUCT_MV110H) },
	{ USB_DEVICE(ONDA_VENDOR_ID, ONDA_PRODUCT_MSA501HS) },
	{ USB_DEVICE(ONDA_VENDOR_ID, ONDA_PRODUCT_ET502HS) },
	{ USB_DEVICE(ONDA_VENDOR_ID, 0x0003) },
	{ USB_DEVICE(ONDA_VENDOR_ID, 0x0004) },
	{ USB_DEVICE(ONDA_VENDOR_ID, 0x0005) },
	{ USB_DEVICE(ONDA_VENDOR_ID, 0x0006) },
	{ USB_DEVICE(ONDA_VENDOR_ID, 0x0007) },
	{ USB_DEVICE(ONDA_VENDOR_ID, 0x0008) },
	{ USB_DEVICE(ONDA_VENDOR_ID, 0x0009) },
	{ USB_DEVICE(ONDA_VENDOR_ID, 0x000a) },
	{ USB_DEVICE(ONDA_VENDOR_ID, 0x000b) },
	{ USB_DEVICE(ONDA_VENDOR_ID, 0x000c) },
	{ USB_DEVICE(ONDA_VENDOR_ID, 0x000d) },
	{ USB_DEVICE(ONDA_VENDOR_ID, 0x000e) },
	{ USB_DEVICE(ONDA_VENDOR_ID, 0x000f) },
	{ USB_DEVICE(ONDA_VENDOR_ID, 0x0010) },
	{ USB_DEVICE(ONDA_VENDOR_ID, 0x0011) },
	{ USB_DEVICE(ONDA_VENDOR_ID, 0x0012) },
	{ USB_DEVICE(ONDA_VENDOR_ID, 0x0013) },
	{ USB_DEVICE(ONDA_VENDOR_ID, 0x0014) },
	{ USB_DEVICE(ONDA_VENDOR_ID, 0x0015) },
	{ USB_DEVICE(ONDA_VENDOR_ID, 0x0016) },
	{ USB_DEVICE(ONDA_VENDOR_ID, 0x0017) },
	{ USB_DEVICE(ONDA_VENDOR_ID, 0x0018) },
	{ USB_DEVICE(ONDA_VENDOR_ID, 0x0019) },
	{ USB_DEVICE(ONDA_VENDOR_ID, 0x0020) },
	{ USB_DEVICE(ONDA_VENDOR_ID, 0x0021) },
	{ USB_DEVICE(ONDA_VENDOR_ID, 0x0022) },
	{ USB_DEVICE(ONDA_VENDOR_ID, 0x0023) },
	{ USB_DEVICE(ONDA_VENDOR_ID, 0x0024) },
	{ USB_DEVICE(ONDA_VENDOR_ID, 0x0025) },
	{ USB_DEVICE(ONDA_VENDOR_ID, 0x0026) },
	{ USB_DEVICE(ONDA_VENDOR_ID, 0x0027) },
	{ USB_DEVICE(ONDA_VENDOR_ID, 0x0028) },
	{ USB_DEVICE(ONDA_VENDOR_ID, 0x0029) },
	{ USB_DEVICE(ONDA_VENDOR_ID, ONDA_PRODUCT_MT503HS) },
	{ USB_DEVICE(YISO_VENDOR_ID, YISO_PRODUCT_U893) },
	{ USB_DEVICE(BANDRICH_VENDOR_ID, BANDRICH_PRODUCT_C100_1) },
	{ USB_DEVICE(BANDRICH_VENDOR_ID, BANDRICH_PRODUCT_C100_2) },
	{ USB_DEVICE(BANDRICH_VENDOR_ID, BANDRICH_PRODUCT_1004) },
	{ USB_DEVICE(BANDRICH_VENDOR_ID, BANDRICH_PRODUCT_1005) },
	{ USB_DEVICE(BANDRICH_VENDOR_ID, BANDRICH_PRODUCT_1006) },
	{ USB_DEVICE(BANDRICH_VENDOR_ID, BANDRICH_PRODUCT_1007) },
	{ USB_DEVICE(BANDRICH_VENDOR_ID, BANDRICH_PRODUCT_1008) },
	{ USB_DEVICE(BANDRICH_VENDOR_ID, BANDRICH_PRODUCT_1009) },
	{ USB_DEVICE(BANDRICH_VENDOR_ID, BANDRICH_PRODUCT_100A) },
	{ USB_DEVICE(BANDRICH_VENDOR_ID, BANDRICH_PRODUCT_100B) },
	{ USB_DEVICE(BANDRICH_VENDOR_ID, BANDRICH_PRODUCT_100C) },
	{ USB_DEVICE(BANDRICH_VENDOR_ID, BANDRICH_PRODUCT_100D) },
	{ USB_DEVICE(BANDRICH_VENDOR_ID, BANDRICH_PRODUCT_100E) },
	{ USB_DEVICE(BANDRICH_VENDOR_ID, BANDRICH_PRODUCT_100F) },
	{ USB_DEVICE(BANDRICH_VENDOR_ID, BANDRICH_PRODUCT_1010) },
	{ USB_DEVICE(BANDRICH_VENDOR_ID, BANDRICH_PRODUCT_1011) },
	{ USB_DEVICE(BANDRICH_VENDOR_ID, BANDRICH_PRODUCT_1012) },
	{ USB_DEVICE(KYOCERA_VENDOR_ID, KYOCERA_PRODUCT_KPC650) },
	{ USB_DEVICE(KYOCERA_VENDOR_ID, KYOCERA_PRODUCT_KPC680) },
	{ USB_DEVICE(QUALCOMM_VENDOR_ID, 0x6000)}, /* ZTE AC8700 */
	{ USB_DEVICE(QUALCOMM_VENDOR_ID, 0x6613)}, /* Onda H600/ZTE MF330 */
	{ USB_DEVICE(MAXON_VENDOR_ID, 0x6280) }, /* BP3-USB & BP3-EXT HSDPA */
	{ USB_DEVICE(TELIT_VENDOR_ID, TELIT_PRODUCT_UC864E) },
	{ USB_DEVICE(ZTE_VENDOR_ID, ZTE_PRODUCT_MF626) },
	{ USB_DEVICE(ZTE_VENDOR_ID, ZTE_PRODUCT_MF628) },
	{ USB_DEVICE(ZTE_VENDOR_ID, ZTE_PRODUCT_CDMA_TECH) },
<<<<<<< HEAD
	{ USB_DEVICE(ERICSSON_VENDOR_ID, ERICSSON_PRODUCT_F3507G) },
=======
	{ USB_DEVICE(ERICSSON_VENDOR_ID, ERICSSON_PRODUCT_F3507G_1) },
	{ USB_DEVICE(ERICSSON_VENDOR_ID, ERICSSON_PRODUCT_F3507G_2) },
	{ USB_DEVICE(BENQ_VENDOR_ID, BENQ_PRODUCT_H10) },
	{ USB_DEVICE(0x1da5, 0x4515) }, /* BenQ H20 */
>>>>>>> cb065c06
	{ } /* Terminating entry */
};
MODULE_DEVICE_TABLE(usb, option_ids);

static struct usb_driver option_driver = {
	.name       = "option",
	.probe      = usb_serial_probe,
	.disconnect = usb_serial_disconnect,
	.id_table   = option_ids,
	.no_dynamic_id = 	1,
};

/* The card has three separate interfaces, which the serial driver
 * recognizes separately, thus num_port=1.
 */

static struct usb_serial_driver option_1port_device = {
	.driver = {
		.owner =	THIS_MODULE,
		.name =		"option1",
	},
	.description       = "GSM modem (1-port)",
	.usb_driver        = &option_driver,
	.id_table          = option_ids,
	.num_ports         = 1,
	.open              = option_open,
	.close             = option_close,
	.write             = option_write,
	.write_room        = option_write_room,
	.chars_in_buffer   = option_chars_in_buffer,
	.set_termios       = option_set_termios,
	.tiocmget          = option_tiocmget,
	.tiocmset          = option_tiocmset,
	.attach            = option_startup,
	.shutdown          = option_shutdown,
	.read_int_callback = option_instat_callback,
};

static int debug;

/* per port private data */

#define N_IN_URB 4
#define N_OUT_URB 4
#define IN_BUFLEN 4096
#define OUT_BUFLEN 4096

struct option_port_private {
	/* Input endpoints and buffer for this port */
	struct urb *in_urbs[N_IN_URB];
	u8 *in_buffer[N_IN_URB];
	/* Output endpoints and buffer for this port */
	struct urb *out_urbs[N_OUT_URB];
	u8 *out_buffer[N_OUT_URB];
	unsigned long out_busy;		/* Bit vector of URBs in use */

	/* Settings for the port */
	int rts_state;	/* Handshaking pins (outputs) */
	int dtr_state;
	int cts_state;	/* Handshaking pins (inputs) */
	int dsr_state;
	int dcd_state;
	int ri_state;

	unsigned long tx_start_time[N_OUT_URB];
};

/* Functions used by new usb-serial code. */
static int __init option_init(void)
{
	int retval;
	retval = usb_serial_register(&option_1port_device);
	if (retval)
		goto failed_1port_device_register;
	retval = usb_register(&option_driver);
	if (retval)
		goto failed_driver_register;

	printk(KERN_INFO KBUILD_MODNAME ": " DRIVER_VERSION ":"
	       DRIVER_DESC "\n");

	return 0;

failed_driver_register:
	usb_serial_deregister(&option_1port_device);
failed_1port_device_register:
	return retval;
}

static void __exit option_exit(void)
{
	usb_deregister(&option_driver);
	usb_serial_deregister(&option_1port_device);
}

module_init(option_init);
module_exit(option_exit);

static void option_set_termios(struct tty_struct *tty,
		struct usb_serial_port *port, struct ktermios *old_termios)
{
	dbg("%s", __func__);
	/* Doesn't support option setting */
	tty_termios_copy_hw(tty->termios, old_termios);
	option_send_setup(tty, port);
}

static int option_tiocmget(struct tty_struct *tty, struct file *file)
{
	struct usb_serial_port *port = tty->driver_data;
	unsigned int value;
	struct option_port_private *portdata;

	portdata = usb_get_serial_port_data(port);

	value = ((portdata->rts_state) ? TIOCM_RTS : 0) |
		((portdata->dtr_state) ? TIOCM_DTR : 0) |
		((portdata->cts_state) ? TIOCM_CTS : 0) |
		((portdata->dsr_state) ? TIOCM_DSR : 0) |
		((portdata->dcd_state) ? TIOCM_CAR : 0) |
		((portdata->ri_state) ? TIOCM_RNG : 0);

	return value;
}

static int option_tiocmset(struct tty_struct *tty, struct file *file,
			unsigned int set, unsigned int clear)
{
	struct usb_serial_port *port = tty->driver_data;
	struct option_port_private *portdata;

	portdata = usb_get_serial_port_data(port);

	/* FIXME: what locks portdata fields ? */
	if (set & TIOCM_RTS)
		portdata->rts_state = 1;
	if (set & TIOCM_DTR)
		portdata->dtr_state = 1;

	if (clear & TIOCM_RTS)
		portdata->rts_state = 0;
	if (clear & TIOCM_DTR)
		portdata->dtr_state = 0;
	return option_send_setup(tty, port);
}

/* Write */
static int option_write(struct tty_struct *tty, struct usb_serial_port *port,
			const unsigned char *buf, int count)
{
	struct option_port_private *portdata;
	int i;
	int left, todo;
	struct urb *this_urb = NULL; /* spurious */
	int err;

	portdata = usb_get_serial_port_data(port);

	dbg("%s: write (%d chars)", __func__, count);

	i = 0;
	left = count;
	for (i = 0; left > 0 && i < N_OUT_URB; i++) {
		todo = left;
		if (todo > OUT_BUFLEN)
			todo = OUT_BUFLEN;

		this_urb = portdata->out_urbs[i];
		if (test_and_set_bit(i, &portdata->out_busy)) {
			if (time_before(jiffies,
					portdata->tx_start_time[i] + 10 * HZ))
				continue;
			usb_unlink_urb(this_urb);
			continue;
		}
		dbg("%s: endpoint %d buf %d", __func__,
			usb_pipeendpoint(this_urb->pipe), i);

		/* send the data */
		memcpy(this_urb->transfer_buffer, buf, todo);
		this_urb->transfer_buffer_length = todo;

		this_urb->dev = port->serial->dev;
		err = usb_submit_urb(this_urb, GFP_ATOMIC);
		if (err) {
			dbg("usb_submit_urb %p (write bulk) failed "
				"(%d)", this_urb, err);
			clear_bit(i, &portdata->out_busy);
			continue;
		}
		portdata->tx_start_time[i] = jiffies;
		buf += todo;
		left -= todo;
	}

	count -= left;
	dbg("%s: wrote (did %d)", __func__, count);
	return count;
}

static void option_indat_callback(struct urb *urb)
{
	int err;
	int endpoint;
	struct usb_serial_port *port;
	struct tty_struct *tty;
	unsigned char *data = urb->transfer_buffer;
	int status = urb->status;

	dbg("%s: %p", __func__, urb);

	endpoint = usb_pipeendpoint(urb->pipe);
	port =  urb->context;

	if (status) {
		dbg("%s: nonzero status: %d on endpoint %02x.",
		    __func__, status, endpoint);
	} else {
		tty = tty_port_tty_get(&port->port);
		if (urb->actual_length) {
			tty_buffer_request_room(tty, urb->actual_length);
			tty_insert_flip_string(tty, data, urb->actual_length);
			tty_flip_buffer_push(tty);
		} else 
			dbg("%s: empty read urb received", __func__);
		tty_kref_put(tty);

		/* Resubmit urb so we continue receiving */
		if (port->port.count && status != -ESHUTDOWN) {
			err = usb_submit_urb(urb, GFP_ATOMIC);
			if (err)
				printk(KERN_ERR "%s: resubmit read urb failed. "
					"(%d)", __func__, err);
		}
	}
	return;
}

static void option_outdat_callback(struct urb *urb)
{
	struct usb_serial_port *port;
	struct option_port_private *portdata;
	int i;

	dbg("%s", __func__);

	port =  urb->context;

	usb_serial_port_softint(port);

	portdata = usb_get_serial_port_data(port);
	for (i = 0; i < N_OUT_URB; ++i) {
		if (portdata->out_urbs[i] == urb) {
			smp_mb__before_clear_bit();
			clear_bit(i, &portdata->out_busy);
			break;
		}
	}
}

static void option_instat_callback(struct urb *urb)
{
	int err;
	int status = urb->status;
	struct usb_serial_port *port =  urb->context;
	struct option_port_private *portdata = usb_get_serial_port_data(port);
	struct usb_serial *serial = port->serial;

	dbg("%s", __func__);
	dbg("%s: urb %p port %p has data %p", __func__, urb, port, portdata);

	if (status == 0) {
		struct usb_ctrlrequest *req_pkt =
				(struct usb_ctrlrequest *)urb->transfer_buffer;

		if (!req_pkt) {
			dbg("%s: NULL req_pkt\n", __func__);
			return;
		}
		if ((req_pkt->bRequestType == 0xA1) &&
				(req_pkt->bRequest == 0x20)) {
			int old_dcd_state;
			unsigned char signals = *((unsigned char *)
					urb->transfer_buffer +
					sizeof(struct usb_ctrlrequest));

			dbg("%s: signal x%x", __func__, signals);

			old_dcd_state = portdata->dcd_state;
			portdata->cts_state = 1;
			portdata->dcd_state = ((signals & 0x01) ? 1 : 0);
			portdata->dsr_state = ((signals & 0x02) ? 1 : 0);
			portdata->ri_state = ((signals & 0x08) ? 1 : 0);

			if (old_dcd_state && !portdata->dcd_state) {
				struct tty_struct *tty =
						tty_port_tty_get(&port->port);
				if (tty && !C_CLOCAL(tty))
					tty_hangup(tty);
				tty_kref_put(tty);
			}
		} else {
			dbg("%s: type %x req %x", __func__,
				req_pkt->bRequestType, req_pkt->bRequest);
		}
	} else
		dbg("%s: error %d", __func__, status);

	/* Resubmit urb so we continue receiving IRQ data */
	if (status != -ESHUTDOWN) {
		urb->dev = serial->dev;
		err = usb_submit_urb(urb, GFP_ATOMIC);
		if (err)
			dbg("%s: resubmit intr urb failed. (%d)",
				__func__, err);
	}
}

static int option_write_room(struct tty_struct *tty)
{
	struct usb_serial_port *port = tty->driver_data;
	struct option_port_private *portdata;
	int i;
	int data_len = 0;
	struct urb *this_urb;

	portdata = usb_get_serial_port_data(port);


	for (i = 0; i < N_OUT_URB; i++) {
		this_urb = portdata->out_urbs[i];
		if (this_urb && !test_bit(i, &portdata->out_busy))
			data_len += OUT_BUFLEN;
	}

	dbg("%s: %d", __func__, data_len);
	return data_len;
}

static int option_chars_in_buffer(struct tty_struct *tty)
{
	struct usb_serial_port *port = tty->driver_data;
	struct option_port_private *portdata;
	int i;
	int data_len = 0;
	struct urb *this_urb;

	portdata = usb_get_serial_port_data(port);

	for (i = 0; i < N_OUT_URB; i++) {
		this_urb = portdata->out_urbs[i];
		/* FIXME: This locking is insufficient as this_urb may
		   go unused during the test */
		if (this_urb && test_bit(i, &portdata->out_busy))
			data_len += this_urb->transfer_buffer_length;
	}
	dbg("%s: %d", __func__, data_len);
	return data_len;
}

static int option_open(struct tty_struct *tty,
			struct usb_serial_port *port, struct file *filp)
{
	struct option_port_private *portdata;
	struct usb_serial *serial = port->serial;
	int i, err;
	struct urb *urb;

	portdata = usb_get_serial_port_data(port);

	dbg("%s", __func__);

	/* Set some sane defaults */
	portdata->rts_state = 1;
	portdata->dtr_state = 1;

	/* Reset low level data toggle and start reading from endpoints */
	for (i = 0; i < N_IN_URB; i++) {
		urb = portdata->in_urbs[i];
		if (!urb)
			continue;
		if (urb->dev != serial->dev) {
			dbg("%s: dev %p != %p", __func__,
				urb->dev, serial->dev);
			continue;
		}

		/*
		 * make sure endpoint data toggle is synchronized with the
		 * device
		 */
		usb_clear_halt(urb->dev, urb->pipe);

		err = usb_submit_urb(urb, GFP_KERNEL);
		if (err) {
			dbg("%s: submit urb %d failed (%d) %d",
				__func__, i, err,
				urb->transfer_buffer_length);
		}
	}

	/* Reset low level data toggle on out endpoints */
	for (i = 0; i < N_OUT_URB; i++) {
		urb = portdata->out_urbs[i];
		if (!urb)
			continue;
		urb->dev = serial->dev;
		/* usb_settoggle(urb->dev, usb_pipeendpoint(urb->pipe),
				usb_pipeout(urb->pipe), 0); */
	}

	if (tty)
		tty->low_latency = 1;

	option_send_setup(tty, port);

	return 0;
}

static void option_close(struct tty_struct *tty,
			struct usb_serial_port *port, struct file *filp)
{
	int i;
	struct usb_serial *serial = port->serial;
	struct option_port_private *portdata;

	dbg("%s", __func__);
	portdata = usb_get_serial_port_data(port);

	portdata->rts_state = 0;
	portdata->dtr_state = 0;

	if (serial->dev) {
		mutex_lock(&serial->disc_mutex);
		if (!serial->disconnected)
			option_send_setup(tty, port);
		mutex_unlock(&serial->disc_mutex);

		/* Stop reading/writing urbs */
		for (i = 0; i < N_IN_URB; i++)
			usb_kill_urb(portdata->in_urbs[i]);
		for (i = 0; i < N_OUT_URB; i++)
			usb_kill_urb(portdata->out_urbs[i]);
	}
	tty_port_tty_set(&port->port, NULL);
}

/* Helper functions used by option_setup_urbs */
static struct urb *option_setup_urb(struct usb_serial *serial, int endpoint,
		int dir, void *ctx, char *buf, int len,
		void (*callback)(struct urb *))
{
	struct urb *urb;

	if (endpoint == -1)
		return NULL;		/* endpoint not needed */

	urb = usb_alloc_urb(0, GFP_KERNEL);		/* No ISO */
	if (urb == NULL) {
		dbg("%s: alloc for endpoint %d failed.", __func__, endpoint);
		return NULL;
	}

		/* Fill URB using supplied data. */
	usb_fill_bulk_urb(urb, serial->dev,
		      usb_sndbulkpipe(serial->dev, endpoint) | dir,
		      buf, len, callback, ctx);

	return urb;
}

/* Setup urbs */
static void option_setup_urbs(struct usb_serial *serial)
{
	int i, j;
	struct usb_serial_port *port;
	struct option_port_private *portdata;

	dbg("%s", __func__);

	for (i = 0; i < serial->num_ports; i++) {
		port = serial->port[i];
		portdata = usb_get_serial_port_data(port);

		/* Do indat endpoints first */
		for (j = 0; j < N_IN_URB; ++j) {
			portdata->in_urbs[j] = option_setup_urb(serial,
					port->bulk_in_endpointAddress,
					USB_DIR_IN, port,
					portdata->in_buffer[j],
					IN_BUFLEN, option_indat_callback);
		}

		/* outdat endpoints */
		for (j = 0; j < N_OUT_URB; ++j) {
			portdata->out_urbs[j] = option_setup_urb(serial,
					port->bulk_out_endpointAddress,
					USB_DIR_OUT, port,
					portdata->out_buffer[j],
					OUT_BUFLEN, option_outdat_callback);
		}
	}
}


/** send RTS/DTR state to the port.
 *
 * This is exactly the same as SET_CONTROL_LINE_STATE from the PSTN
 * CDC.
*/
static int option_send_setup(struct tty_struct *tty,
						struct usb_serial_port *port)
{
	struct usb_serial *serial = port->serial;
	struct option_port_private *portdata;
	int ifNum = serial->interface->cur_altsetting->desc.bInterfaceNumber;
	dbg("%s", __func__);

	portdata = usb_get_serial_port_data(port);

	if (tty) {
		int val = 0;
		if (portdata->dtr_state)
			val |= 0x01;
		if (portdata->rts_state)
			val |= 0x02;

		return usb_control_msg(serial->dev,
			usb_rcvctrlpipe(serial->dev, 0),
			0x22, 0x21, val, ifNum, NULL, 0, USB_CTRL_SET_TIMEOUT);
	}
	return 0;
}

static int option_startup(struct usb_serial *serial)
{
	int i, j, err;
	struct usb_serial_port *port;
	struct option_port_private *portdata;
	u8 *buffer;

	dbg("%s", __func__);

	/* Now setup per port private data */
	for (i = 0; i < serial->num_ports; i++) {
		port = serial->port[i];
		portdata = kzalloc(sizeof(*portdata), GFP_KERNEL);
		if (!portdata) {
			dbg("%s: kmalloc for option_port_private (%d) failed!.",
					__func__, i);
			return 1;
		}

		for (j = 0; j < N_IN_URB; j++) {
			buffer = (u8 *)__get_free_page(GFP_KERNEL);
			if (!buffer)
				goto bail_out_error;
			portdata->in_buffer[j] = buffer;
		}

		for (j = 0; j < N_OUT_URB; j++) {
			buffer = kmalloc(OUT_BUFLEN, GFP_KERNEL);
			if (!buffer)
				goto bail_out_error2;
			portdata->out_buffer[j] = buffer;
		}

		usb_set_serial_port_data(port, portdata);

		if (!port->interrupt_in_urb)
			continue;
		err = usb_submit_urb(port->interrupt_in_urb, GFP_KERNEL);
		if (err)
			dbg("%s: submit irq_in urb failed %d",
				__func__, err);
	}
	option_setup_urbs(serial);
	return 0;

bail_out_error2:
	for (j = 0; j < N_OUT_URB; j++)
		kfree(portdata->out_buffer[j]);
bail_out_error:
	for (j = 0; j < N_IN_URB; j++)
		if (portdata->in_buffer[j])
			free_page((unsigned long)portdata->in_buffer[j]);
	kfree(portdata);
	return 1;
}

static void option_shutdown(struct usb_serial *serial)
{
	int i, j;
	struct usb_serial_port *port;
	struct option_port_private *portdata;

	dbg("%s", __func__);

	/* Stop reading/writing urbs */
	for (i = 0; i < serial->num_ports; ++i) {
		port = serial->port[i];
		portdata = usb_get_serial_port_data(port);
		for (j = 0; j < N_IN_URB; j++)
			usb_kill_urb(portdata->in_urbs[j]);
		for (j = 0; j < N_OUT_URB; j++)
			usb_kill_urb(portdata->out_urbs[j]);
	}

	/* Now free them */
	for (i = 0; i < serial->num_ports; ++i) {
		port = serial->port[i];
		portdata = usb_get_serial_port_data(port);

		for (j = 0; j < N_IN_URB; j++) {
			if (portdata->in_urbs[j]) {
				usb_free_urb(portdata->in_urbs[j]);
				free_page((unsigned long)
					portdata->in_buffer[j]);
				portdata->in_urbs[j] = NULL;
			}
		}
		for (j = 0; j < N_OUT_URB; j++) {
			if (portdata->out_urbs[j]) {
				usb_free_urb(portdata->out_urbs[j]);
				kfree(portdata->out_buffer[j]);
				portdata->out_urbs[j] = NULL;
			}
		}
	}

	/* Now free per port private data */
	for (i = 0; i < serial->num_ports; i++) {
		port = serial->port[i];
		kfree(usb_get_serial_port_data(port));
	}
}

MODULE_AUTHOR(DRIVER_AUTHOR);
MODULE_DESCRIPTION(DRIVER_DESC);
MODULE_VERSION(DRIVER_VERSION);
MODULE_LICENSE("GPL");

module_param(debug, bool, S_IRUGO | S_IWUSR);
MODULE_PARM_DESC(debug, "Debug messages");<|MERGE_RESOLUTION|>--- conflicted
+++ resolved
@@ -297,12 +297,9 @@
 #define ERICSSON_PRODUCT_F3507G_1		0x1900
 #define ERICSSON_PRODUCT_F3507G_2		0x1902
 
-<<<<<<< HEAD
-=======
 #define BENQ_VENDOR_ID				0x04a5
 #define BENQ_PRODUCT_H10			0x4068
 
->>>>>>> cb065c06
 static struct usb_device_id option_ids[] = {
 	{ USB_DEVICE(OPTION_VENDOR_ID, OPTION_PRODUCT_COLT) },
 	{ USB_DEVICE(OPTION_VENDOR_ID, OPTION_PRODUCT_RICOLA) },
@@ -516,14 +513,10 @@
 	{ USB_DEVICE(ZTE_VENDOR_ID, ZTE_PRODUCT_MF626) },
 	{ USB_DEVICE(ZTE_VENDOR_ID, ZTE_PRODUCT_MF628) },
 	{ USB_DEVICE(ZTE_VENDOR_ID, ZTE_PRODUCT_CDMA_TECH) },
-<<<<<<< HEAD
-	{ USB_DEVICE(ERICSSON_VENDOR_ID, ERICSSON_PRODUCT_F3507G) },
-=======
 	{ USB_DEVICE(ERICSSON_VENDOR_ID, ERICSSON_PRODUCT_F3507G_1) },
 	{ USB_DEVICE(ERICSSON_VENDOR_ID, ERICSSON_PRODUCT_F3507G_2) },
 	{ USB_DEVICE(BENQ_VENDOR_ID, BENQ_PRODUCT_H10) },
 	{ USB_DEVICE(0x1da5, 0x4515) }, /* BenQ H20 */
->>>>>>> cb065c06
 	{ } /* Terminating entry */
 };
 MODULE_DEVICE_TABLE(usb, option_ids);
