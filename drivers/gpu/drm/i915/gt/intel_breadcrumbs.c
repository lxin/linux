/*
 * Copyright © 2015 Intel Corporation
 *
 * Permission is hereby granted, free of charge, to any person obtaining a
 * copy of this software and associated documentation files (the "Software"),
 * to deal in the Software without restriction, including without limitation
 * the rights to use, copy, modify, merge, publish, distribute, sublicense,
 * and/or sell copies of the Software, and to permit persons to whom the
 * Software is furnished to do so, subject to the following conditions:
 *
 * The above copyright notice and this permission notice (including the next
 * paragraph) shall be included in all copies or substantial portions of the
 * Software.
 *
 * THE SOFTWARE IS PROVIDED "AS IS", WITHOUT WARRANTY OF ANY KIND, EXPRESS OR
 * IMPLIED, INCLUDING BUT NOT LIMITED TO THE WARRANTIES OF MERCHANTABILITY,
 * FITNESS FOR A PARTICULAR PURPOSE AND NONINFRINGEMENT.  IN NO EVENT SHALL
 * THE AUTHORS OR COPYRIGHT HOLDERS BE LIABLE FOR ANY CLAIM, DAMAGES OR OTHER
 * LIABILITY, WHETHER IN AN ACTION OF CONTRACT, TORT OR OTHERWISE, ARISING
 * FROM, OUT OF OR IN CONNECTION WITH THE SOFTWARE OR THE USE OR OTHER DEALINGS
 * IN THE SOFTWARE.
 *
 */

#include <linux/kthread.h>
#include <trace/events/dma_fence.h>
#include <uapi/linux/sched/types.h>

#include "i915_drv.h"
#include "i915_trace.h"
#include "intel_breadcrumbs.h"
#include "intel_context.h"
#include "intel_engine_pm.h"
#include "intel_gt_pm.h"
#include "intel_gt_requests.h"

static bool irq_enable(struct intel_engine_cs *engine)
{
	if (!engine->irq_enable)
		return false;

	/* Caller disables interrupts */
	spin_lock(&engine->gt->irq_lock);
	engine->irq_enable(engine);
	spin_unlock(&engine->gt->irq_lock);

	return true;
}

static void irq_disable(struct intel_engine_cs *engine)
{
	if (!engine->irq_disable)
		return;

	/* Caller disables interrupts */
	spin_lock(&engine->gt->irq_lock);
	engine->irq_disable(engine);
	spin_unlock(&engine->gt->irq_lock);
}

static void __intel_breadcrumbs_arm_irq(struct intel_breadcrumbs *b)
{
	/*
	 * Since we are waiting on a request, the GPU should be busy
	 * and should have its own rpm reference.
	 */
	if (GEM_WARN_ON(!intel_gt_pm_get_if_awake(b->irq_engine->gt)))
		return;

	/*
	 * The breadcrumb irq will be disarmed on the interrupt after the
	 * waiters are signaled. This gives us a single interrupt window in
	 * which we can add a new waiter and avoid the cost of re-enabling
	 * the irq.
	 */
	WRITE_ONCE(b->irq_armed, true);

	/* Requests may have completed before we could enable the interrupt. */
	if (!b->irq_enabled++ && irq_enable(b->irq_engine))
		irq_work_queue(&b->irq_work);
}

static void intel_breadcrumbs_arm_irq(struct intel_breadcrumbs *b)
{
	if (!b->irq_engine)
		return;

	spin_lock(&b->irq_lock);
	if (!b->irq_armed)
		__intel_breadcrumbs_arm_irq(b);
	spin_unlock(&b->irq_lock);
}

static void __intel_breadcrumbs_disarm_irq(struct intel_breadcrumbs *b)
{
	GEM_BUG_ON(!b->irq_enabled);
	if (!--b->irq_enabled)
		irq_disable(b->irq_engine);

	WRITE_ONCE(b->irq_armed, false);
	intel_gt_pm_put_async(b->irq_engine->gt);
}

static void intel_breadcrumbs_disarm_irq(struct intel_breadcrumbs *b)
{
	spin_lock(&b->irq_lock);
	if (b->irq_armed)
		__intel_breadcrumbs_disarm_irq(b);
	spin_unlock(&b->irq_lock);
}

static void add_signaling_context(struct intel_breadcrumbs *b,
				  struct intel_context *ce)
{
	lockdep_assert_held(&ce->signal_lock);

	spin_lock(&b->signalers_lock);
	list_add_rcu(&ce->signal_link, &b->signalers);
	spin_unlock(&b->signalers_lock);
}

static bool remove_signaling_context(struct intel_breadcrumbs *b,
				     struct intel_context *ce)
{
	lockdep_assert_held(&ce->signal_lock);

	if (!list_empty(&ce->signals))
		return false;

	spin_lock(&b->signalers_lock);
	list_del_rcu(&ce->signal_link);
	spin_unlock(&b->signalers_lock);

	return true;
}

__maybe_unused static bool
check_signal_order(struct intel_context *ce, struct i915_request *rq)
{
	if (rq->context != ce)
		return false;

	if (!list_is_last(&rq->signal_link, &ce->signals) &&
	    i915_seqno_passed(rq->fence.seqno,
			      list_next_entry(rq, signal_link)->fence.seqno))
		return false;

	if (!list_is_first(&rq->signal_link, &ce->signals) &&
	    i915_seqno_passed(list_prev_entry(rq, signal_link)->fence.seqno,
			      rq->fence.seqno))
		return false;

	return true;
}

static bool
__dma_fence_signal(struct dma_fence *fence)
{
	return !test_and_set_bit(DMA_FENCE_FLAG_SIGNALED_BIT, &fence->flags);
}

static void
__dma_fence_signal__timestamp(struct dma_fence *fence, ktime_t timestamp)
{
	fence->timestamp = timestamp;
	set_bit(DMA_FENCE_FLAG_TIMESTAMP_BIT, &fence->flags);
	trace_dma_fence_signaled(fence);
}

static void
__dma_fence_signal__notify(struct dma_fence *fence,
			   const struct list_head *list)
{
	struct dma_fence_cb *cur, *tmp;

	lockdep_assert_held(fence->lock);

	list_for_each_entry_safe(cur, tmp, list, node) {
		INIT_LIST_HEAD(&cur->node);
		cur->func(fence, cur);
	}
}

static void add_retire(struct intel_breadcrumbs *b, struct intel_timeline *tl)
{
	if (b->irq_engine)
		intel_engine_add_retire(b->irq_engine, tl);
}

static struct llist_node *
slist_add(struct llist_node *node, struct llist_node *head)
{
	node->next = head;
	return node;
}

static void signal_irq_work(struct irq_work *work)
{
	struct intel_breadcrumbs *b = container_of(work, typeof(*b), irq_work);
	const ktime_t timestamp = ktime_get();
	struct llist_node *signal, *sn;
	struct intel_context *ce;

	signal = NULL;
	if (unlikely(!llist_empty(&b->signaled_requests)))
		signal = llist_del_all(&b->signaled_requests);

	/*
	 * Keep the irq armed until the interrupt after all listeners are gone.
	 *
	 * Enabling/disabling the interrupt is rather costly, roughly a couple
	 * of hundred microseconds. If we are proactive and enable/disable
	 * the interrupt around every request that wants a breadcrumb, we
	 * quickly drown in the extra orders of magnitude of latency imposed
	 * on request submission.
	 *
	 * So we try to be lazy, and keep the interrupts enabled until no
	 * more listeners appear within a breadcrumb interrupt interval (that
	 * is until a request completes that no one cares about). The
	 * observation is that listeners come in batches, and will often
	 * listen to a bunch of requests in succession. Though note on icl+,
	 * interrupts are always enabled due to concerns with rc6 being
	 * dysfunctional with per-engine interrupt masking.
	 *
	 * We also try to avoid raising too many interrupts, as they may
	 * be generated by userspace batches and it is unfortunately rather
	 * too easy to drown the CPU under a flood of GPU interrupts. Thus
	 * whenever no one appears to be listening, we turn off the interrupts.
	 * Fewer interrupts should conserve power -- at the very least, fewer
	 * interrupt draw less ire from other users of the system and tools
	 * like powertop.
	 */
	if (!signal && READ_ONCE(b->irq_armed) && list_empty(&b->signalers))
		intel_breadcrumbs_disarm_irq(b);

	rcu_read_lock();
	atomic_inc(&b->signaler_active);
	list_for_each_entry_rcu(ce, &b->signalers, signal_link) {
		struct i915_request *rq;

		list_for_each_entry_rcu(rq, &ce->signals, signal_link) {
			bool release;

			if (!__i915_request_is_complete(rq))
				break;

			if (!test_and_clear_bit(I915_FENCE_FLAG_SIGNAL,
						&rq->fence.flags))
				break;

			/*
			 * Queue for execution after dropping the signaling
			 * spinlock as the callback chain may end up adding
			 * more signalers to the same context or engine.
			 */
			spin_lock(&ce->signal_lock);
			list_del_rcu(&rq->signal_link);
			release = remove_signaling_context(b, ce);
			spin_unlock(&ce->signal_lock);
<<<<<<< HEAD

			if (__dma_fence_signal(&rq->fence))
				/* We own signal_node now, xfer to local list */
				signal = slist_add(&rq->signal_node, signal);
			else
				i915_request_put(rq);

=======
>>>>>>> f730f39e
			if (release) {
				if (intel_timeline_is_last(ce->timeline, rq))
					add_retire(b, ce->timeline);
				intel_context_put(ce);
			}

			if (__dma_fence_signal(&rq->fence))
				/* We own signal_node now, xfer to local list */
				signal = slist_add(&rq->signal_node, signal);
			else
				i915_request_put(rq);
		}
	}
	atomic_dec(&b->signaler_active);
	rcu_read_unlock();

	llist_for_each_safe(signal, sn, signal) {
		struct i915_request *rq =
			llist_entry(signal, typeof(*rq), signal_node);
		struct list_head cb_list;

		spin_lock(&rq->lock);
		list_replace(&rq->fence.cb_list, &cb_list);
		__dma_fence_signal__timestamp(&rq->fence, timestamp);
		__dma_fence_signal__notify(&rq->fence, &cb_list);
		spin_unlock(&rq->lock);

		i915_request_put(rq);
	}

	if (!READ_ONCE(b->irq_armed) && !list_empty(&b->signalers))
		intel_breadcrumbs_arm_irq(b);
}

struct intel_breadcrumbs *
intel_breadcrumbs_create(struct intel_engine_cs *irq_engine)
{
	struct intel_breadcrumbs *b;

	b = kzalloc(sizeof(*b), GFP_KERNEL);
	if (!b)
		return NULL;

	b->irq_engine = irq_engine;

	spin_lock_init(&b->signalers_lock);
	INIT_LIST_HEAD(&b->signalers);
	init_llist_head(&b->signaled_requests);

	spin_lock_init(&b->irq_lock);
	init_irq_work(&b->irq_work, signal_irq_work);

	return b;
}

void intel_breadcrumbs_reset(struct intel_breadcrumbs *b)
{
	unsigned long flags;

	if (!b->irq_engine)
		return;

	spin_lock_irqsave(&b->irq_lock, flags);

	if (b->irq_enabled)
		irq_enable(b->irq_engine);
	else
		irq_disable(b->irq_engine);

	spin_unlock_irqrestore(&b->irq_lock, flags);
}

void __intel_breadcrumbs_park(struct intel_breadcrumbs *b)
{
	if (!READ_ONCE(b->irq_armed))
		return;

	/* Kick the work once more to drain the signalers, and disarm the irq */
	irq_work_sync(&b->irq_work);
	while (READ_ONCE(b->irq_armed) && !atomic_read(&b->active)) {
		local_irq_disable();
		signal_irq_work(&b->irq_work);
		local_irq_enable();
		cond_resched();
	}
}

void intel_breadcrumbs_free(struct intel_breadcrumbs *b)
{
	irq_work_sync(&b->irq_work);
	GEM_BUG_ON(!list_empty(&b->signalers));
	GEM_BUG_ON(b->irq_armed);
	kfree(b);
}

static void irq_signal_request(struct i915_request *rq,
			       struct intel_breadcrumbs *b)
{
	if (!__dma_fence_signal(&rq->fence))
		return;

	i915_request_get(rq);
	if (llist_add(&rq->signal_node, &b->signaled_requests))
		irq_work_queue(&b->irq_work);
}

static void insert_breadcrumb(struct i915_request *rq)
{
	struct intel_breadcrumbs *b = READ_ONCE(rq->engine)->breadcrumbs;
	struct intel_context *ce = rq->context;
	struct list_head *pos;

	if (test_bit(I915_FENCE_FLAG_SIGNAL, &rq->fence.flags))
		return;

	/*
	 * If the request is already completed, we can transfer it
	 * straight onto a signaled list, and queue the irq worker for
	 * its signal completion.
	 */
	if (__i915_request_is_complete(rq)) {
		irq_signal_request(rq, b);
		return;
	}

	if (list_empty(&ce->signals)) {
		intel_context_get(ce);
		add_signaling_context(b, ce);
		pos = &ce->signals;
	} else {
		/*
		 * We keep the seqno in retirement order, so we can break
		 * inside intel_engine_signal_breadcrumbs as soon as we've
		 * passed the last completed request (or seen a request that
		 * hasn't event started). We could walk the timeline->requests,
		 * but keeping a separate signalers_list has the advantage of
		 * hopefully being much smaller than the full list and so
		 * provides faster iteration and detection when there are no
		 * more interrupts required for this context.
		 *
		 * We typically expect to add new signalers in order, so we
		 * start looking for our insertion point from the tail of
		 * the list.
		 */
		list_for_each_prev(pos, &ce->signals) {
			struct i915_request *it =
				list_entry(pos, typeof(*it), signal_link);

			if (i915_seqno_passed(rq->fence.seqno, it->fence.seqno))
				break;
		}
	}

	i915_request_get(rq);
	list_add_rcu(&rq->signal_link, pos);
	GEM_BUG_ON(!check_signal_order(ce, rq));
	GEM_BUG_ON(test_bit(DMA_FENCE_FLAG_SIGNALED_BIT, &rq->fence.flags));
	set_bit(I915_FENCE_FLAG_SIGNAL, &rq->fence.flags);

	/*
	 * Defer enabling the interrupt to after HW submission and recheck
	 * the request as it may have completed and raised the interrupt as
	 * we were attaching it into the lists.
	 */
	irq_work_queue(&b->irq_work);
}

bool i915_request_enable_breadcrumb(struct i915_request *rq)
{
	struct intel_context *ce = rq->context;

	/* Serialises with i915_request_retire() using rq->lock */
	if (test_bit(DMA_FENCE_FLAG_SIGNALED_BIT, &rq->fence.flags))
		return true;

	/*
	 * Peek at i915_request_submit()/i915_request_unsubmit() status.
	 *
	 * If the request is not yet active (and not signaled), we will
	 * attach the breadcrumb later.
	 */
	if (!test_bit(I915_FENCE_FLAG_ACTIVE, &rq->fence.flags))
		return true;

	spin_lock(&ce->signal_lock);
	if (test_bit(I915_FENCE_FLAG_ACTIVE, &rq->fence.flags))
		insert_breadcrumb(rq);
	spin_unlock(&ce->signal_lock);

	return true;
}

void i915_request_cancel_breadcrumb(struct i915_request *rq)
{
	struct intel_breadcrumbs *b = READ_ONCE(rq->engine)->breadcrumbs;
	struct intel_context *ce = rq->context;
	bool release;

	spin_lock(&ce->signal_lock);
	if (!test_and_clear_bit(I915_FENCE_FLAG_SIGNAL, &rq->fence.flags)) {
		spin_unlock(&ce->signal_lock);
		return;
	}

	list_del_rcu(&rq->signal_link);
	release = remove_signaling_context(b, ce);
	spin_unlock(&ce->signal_lock);
	if (release)
		intel_context_put(ce);

	if (__i915_request_is_complete(rq))
		irq_signal_request(rq, b);

	i915_request_put(rq);
}

void intel_context_remove_breadcrumbs(struct intel_context *ce,
				      struct intel_breadcrumbs *b)
{
	struct i915_request *rq, *rn;
	bool release = false;
	unsigned long flags;

	spin_lock_irqsave(&ce->signal_lock, flags);

	if (list_empty(&ce->signals))
		goto unlock;

	list_for_each_entry_safe(rq, rn, &ce->signals, signal_link) {
		GEM_BUG_ON(!__i915_request_is_complete(rq));
		if (!test_and_clear_bit(I915_FENCE_FLAG_SIGNAL,
					&rq->fence.flags))
			continue;

		list_del_rcu(&rq->signal_link);
		irq_signal_request(rq, b);
		i915_request_put(rq);
	}
	release = remove_signaling_context(b, ce);

unlock:
	spin_unlock_irqrestore(&ce->signal_lock, flags);
	if (release)
		intel_context_put(ce);

	while (atomic_read(&b->signaler_active))
		cpu_relax();
}

static void print_signals(struct intel_breadcrumbs *b, struct drm_printer *p)
{
	struct intel_context *ce;
	struct i915_request *rq;

	drm_printf(p, "Signals:\n");

	rcu_read_lock();
	list_for_each_entry_rcu(ce, &b->signalers, signal_link) {
		list_for_each_entry_rcu(rq, &ce->signals, signal_link)
			drm_printf(p, "\t[%llx:%llx%s] @ %dms\n",
				   rq->fence.context, rq->fence.seqno,
				   __i915_request_is_complete(rq) ? "!" :
				   __i915_request_has_started(rq) ? "*" :
				   "",
				   jiffies_to_msecs(jiffies - rq->emitted_jiffies));
	}
	rcu_read_unlock();
}

void intel_engine_print_breadcrumbs(struct intel_engine_cs *engine,
				    struct drm_printer *p)
{
	struct intel_breadcrumbs *b;

	b = engine->breadcrumbs;
	if (!b)
		return;

	drm_printf(p, "IRQ: %s\n", enableddisabled(b->irq_armed));
	if (!list_empty(&b->signalers))
		print_signals(b, p);
}<|MERGE_RESOLUTION|>--- conflicted
+++ resolved
@@ -257,16 +257,6 @@
 			list_del_rcu(&rq->signal_link);
 			release = remove_signaling_context(b, ce);
 			spin_unlock(&ce->signal_lock);
-<<<<<<< HEAD
-
-			if (__dma_fence_signal(&rq->fence))
-				/* We own signal_node now, xfer to local list */
-				signal = slist_add(&rq->signal_node, signal);
-			else
-				i915_request_put(rq);
-
-=======
->>>>>>> f730f39e
 			if (release) {
 				if (intel_timeline_is_last(ce->timeline, rq))
 					add_retire(b, ce->timeline);
