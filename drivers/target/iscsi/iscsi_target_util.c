// SPDX-License-Identifier: GPL-2.0-or-later
/*******************************************************************************
 * This file contains the iSCSI Target specific utility functions.
 *
 * (c) Copyright 2007-2013 Datera, Inc.
 *
 * Author: Nicholas A. Bellinger <nab@linux-iscsi.org>
 *
 ******************************************************************************/

#include <linux/list.h>
#include <linux/sched/signal.h>
#include <net/ipv6.h>         /* ipv6_addr_equal() */
#include <scsi/scsi_tcq.h>
#include <scsi/iscsi_proto.h>
#include <target/target_core_base.h>
#include <target/target_core_fabric.h>
#include <target/iscsi/iscsi_transport.h>

#include <target/iscsi/iscsi_target_core.h>
#include "iscsi_target_parameters.h"
#include "iscsi_target_seq_pdu_list.h"
#include "iscsi_target_datain_values.h"
#include "iscsi_target_erl0.h"
#include "iscsi_target_erl1.h"
#include "iscsi_target_erl2.h"
#include "iscsi_target_tpg.h"
#include "iscsi_target_util.h"
#include "iscsi_target.h"

#define PRINT_BUFF(buff, len)					\
{								\
	int zzz;						\
								\
	pr_debug("%d:\n", __LINE__);				\
	for (zzz = 0; zzz < len; zzz++) {			\
		if (zzz % 16 == 0) {				\
			if (zzz)				\
				pr_debug("\n");			\
			pr_debug("%4i: ", zzz);			\
		}						\
		pr_debug("%02x ", (unsigned char) (buff)[zzz]);	\
	}							\
	if ((len + 1) % 16)					\
		pr_debug("\n");					\
}

extern struct list_head g_tiqn_list;
extern spinlock_t tiqn_lock;

int iscsit_add_r2t_to_list(
	struct iscsi_cmd *cmd,
	u32 offset,
	u32 xfer_len,
	int recovery,
	u32 r2t_sn)
{
	struct iscsi_r2t *r2t;

	lockdep_assert_held(&cmd->r2t_lock);

<<<<<<< HEAD
=======
	WARN_ON_ONCE((s32)xfer_len < 0);

>>>>>>> 0ecfebd2
	r2t = kmem_cache_zalloc(lio_r2t_cache, GFP_ATOMIC);
	if (!r2t) {
		pr_err("Unable to allocate memory for struct iscsi_r2t.\n");
		return -1;
	}
	INIT_LIST_HEAD(&r2t->r2t_list);

	r2t->recovery_r2t = recovery;
	r2t->r2t_sn = (!r2t_sn) ? cmd->r2t_sn++ : r2t_sn;
	r2t->offset = offset;
	r2t->xfer_len = xfer_len;
	list_add_tail(&r2t->r2t_list, &cmd->cmd_r2t_list);
	spin_unlock_bh(&cmd->r2t_lock);

	iscsit_add_cmd_to_immediate_queue(cmd, cmd->conn, ISTATE_SEND_R2T);

	spin_lock_bh(&cmd->r2t_lock);
	return 0;
}

struct iscsi_r2t *iscsit_get_r2t_for_eos(
	struct iscsi_cmd *cmd,
	u32 offset,
	u32 length)
{
	struct iscsi_r2t *r2t;

	spin_lock_bh(&cmd->r2t_lock);
	list_for_each_entry(r2t, &cmd->cmd_r2t_list, r2t_list) {
		if ((r2t->offset <= offset) &&
		    (r2t->offset + r2t->xfer_len) >= (offset + length)) {
			spin_unlock_bh(&cmd->r2t_lock);
			return r2t;
		}
	}
	spin_unlock_bh(&cmd->r2t_lock);

	pr_err("Unable to locate R2T for Offset: %u, Length:"
			" %u\n", offset, length);
	return NULL;
}

struct iscsi_r2t *iscsit_get_r2t_from_list(struct iscsi_cmd *cmd)
{
	struct iscsi_r2t *r2t;

	spin_lock_bh(&cmd->r2t_lock);
	list_for_each_entry(r2t, &cmd->cmd_r2t_list, r2t_list) {
		if (!r2t->sent_r2t) {
			spin_unlock_bh(&cmd->r2t_lock);
			return r2t;
		}
	}
	spin_unlock_bh(&cmd->r2t_lock);

	pr_err("Unable to locate next R2T to send for ITT:"
			" 0x%08x.\n", cmd->init_task_tag);
	return NULL;
}

void iscsit_free_r2t(struct iscsi_r2t *r2t, struct iscsi_cmd *cmd)
{
	lockdep_assert_held(&cmd->r2t_lock);

	list_del(&r2t->r2t_list);
	kmem_cache_free(lio_r2t_cache, r2t);
}

void iscsit_free_r2ts_from_list(struct iscsi_cmd *cmd)
{
	struct iscsi_r2t *r2t, *r2t_tmp;

	spin_lock_bh(&cmd->r2t_lock);
	list_for_each_entry_safe(r2t, r2t_tmp, &cmd->cmd_r2t_list, r2t_list)
		iscsit_free_r2t(r2t, cmd);
	spin_unlock_bh(&cmd->r2t_lock);
}

static int iscsit_wait_for_tag(struct se_session *se_sess, int state, int *cpup)
{
	int tag = -1;
	DEFINE_SBQ_WAIT(wait);
	struct sbq_wait_state *ws;
	struct sbitmap_queue *sbq;

	if (state == TASK_RUNNING)
		return tag;

	sbq = &se_sess->sess_tag_pool;
	ws = &sbq->ws[0];
	for (;;) {
		sbitmap_prepare_to_wait(sbq, ws, &wait, state);
		if (signal_pending_state(state, current))
			break;
		tag = sbitmap_queue_get(sbq, cpup);
		if (tag >= 0)
			break;
		schedule();
	}

	sbitmap_finish_wait(sbq, ws, &wait);
	return tag;
}

/*
 * May be called from software interrupt (timer) context for allocating
 * iSCSI NopINs.
 */
struct iscsi_cmd *iscsit_allocate_cmd(struct iscsi_conn *conn, int state)
{
	struct iscsi_cmd *cmd;
	struct se_session *se_sess = conn->sess->se_sess;
	int size, tag, cpu;

	tag = sbitmap_queue_get(&se_sess->sess_tag_pool, &cpu);
	if (tag < 0)
		tag = iscsit_wait_for_tag(se_sess, state, &cpu);
	if (tag < 0)
		return NULL;

	size = sizeof(struct iscsi_cmd) + conn->conn_transport->priv_size;
	cmd = (struct iscsi_cmd *)(se_sess->sess_cmd_map + (tag * size));
	memset(cmd, 0, size);

	cmd->se_cmd.map_tag = tag;
	cmd->se_cmd.map_cpu = cpu;
	cmd->conn = conn;
	cmd->data_direction = DMA_NONE;
	INIT_LIST_HEAD(&cmd->i_conn_node);
	INIT_LIST_HEAD(&cmd->datain_list);
	INIT_LIST_HEAD(&cmd->cmd_r2t_list);
	spin_lock_init(&cmd->datain_lock);
	spin_lock_init(&cmd->dataout_timeout_lock);
	spin_lock_init(&cmd->istate_lock);
	spin_lock_init(&cmd->error_lock);
	spin_lock_init(&cmd->r2t_lock);
	timer_setup(&cmd->dataout_timer, iscsit_handle_dataout_timeout, 0);

	return cmd;
}
EXPORT_SYMBOL(iscsit_allocate_cmd);

struct iscsi_seq *iscsit_get_seq_holder_for_datain(
	struct iscsi_cmd *cmd,
	u32 seq_send_order)
{
	u32 i;

	for (i = 0; i < cmd->seq_count; i++)
		if (cmd->seq_list[i].seq_send_order == seq_send_order)
			return &cmd->seq_list[i];

	return NULL;
}

struct iscsi_seq *iscsit_get_seq_holder_for_r2t(struct iscsi_cmd *cmd)
{
	u32 i;

	if (!cmd->seq_list) {
		pr_err("struct iscsi_cmd->seq_list is NULL!\n");
		return NULL;
	}

	for (i = 0; i < cmd->seq_count; i++) {
		if (cmd->seq_list[i].type != SEQTYPE_NORMAL)
			continue;
		if (cmd->seq_list[i].seq_send_order == cmd->seq_send_order) {
			cmd->seq_send_order++;
			return &cmd->seq_list[i];
		}
	}

	return NULL;
}

struct iscsi_r2t *iscsit_get_holder_for_r2tsn(
	struct iscsi_cmd *cmd,
	u32 r2t_sn)
{
	struct iscsi_r2t *r2t;

	spin_lock_bh(&cmd->r2t_lock);
	list_for_each_entry(r2t, &cmd->cmd_r2t_list, r2t_list) {
		if (r2t->r2t_sn == r2t_sn) {
			spin_unlock_bh(&cmd->r2t_lock);
			return r2t;
		}
	}
	spin_unlock_bh(&cmd->r2t_lock);

	return NULL;
}

static inline int iscsit_check_received_cmdsn(struct iscsi_session *sess, u32 cmdsn)
{
	u32 max_cmdsn;
	int ret;

	/*
	 * This is the proper method of checking received CmdSN against
	 * ExpCmdSN and MaxCmdSN values, as well as accounting for out
	 * or order CmdSNs due to multiple connection sessions and/or
	 * CRC failures.
	 */
	max_cmdsn = atomic_read(&sess->max_cmd_sn);
	if (iscsi_sna_gt(cmdsn, max_cmdsn)) {
		pr_err("Received CmdSN: 0x%08x is greater than"
		       " MaxCmdSN: 0x%08x, ignoring.\n", cmdsn, max_cmdsn);
		ret = CMDSN_MAXCMDSN_OVERRUN;

	} else if (cmdsn == sess->exp_cmd_sn) {
		sess->exp_cmd_sn++;
		pr_debug("Received CmdSN matches ExpCmdSN,"
		      " incremented ExpCmdSN to: 0x%08x\n",
		      sess->exp_cmd_sn);
		ret = CMDSN_NORMAL_OPERATION;

	} else if (iscsi_sna_gt(cmdsn, sess->exp_cmd_sn)) {
		pr_debug("Received CmdSN: 0x%08x is greater"
		      " than ExpCmdSN: 0x%08x, not acknowledging.\n",
		      cmdsn, sess->exp_cmd_sn);
		ret = CMDSN_HIGHER_THAN_EXP;

	} else {
		pr_err("Received CmdSN: 0x%08x is less than"
		       " ExpCmdSN: 0x%08x, ignoring.\n", cmdsn,
		       sess->exp_cmd_sn);
		ret = CMDSN_LOWER_THAN_EXP;
	}

	return ret;
}

/*
 * Commands may be received out of order if MC/S is in use.
 * Ensure they are executed in CmdSN order.
 */
int iscsit_sequence_cmd(struct iscsi_conn *conn, struct iscsi_cmd *cmd,
			unsigned char *buf, __be32 cmdsn)
{
	int ret, cmdsn_ret;
	bool reject = false;
	u8 reason = ISCSI_REASON_BOOKMARK_NO_RESOURCES;

	mutex_lock(&conn->sess->cmdsn_mutex);

	cmdsn_ret = iscsit_check_received_cmdsn(conn->sess, be32_to_cpu(cmdsn));
	switch (cmdsn_ret) {
	case CMDSN_NORMAL_OPERATION:
		ret = iscsit_execute_cmd(cmd, 0);
		if ((ret >= 0) && !list_empty(&conn->sess->sess_ooo_cmdsn_list))
			iscsit_execute_ooo_cmdsns(conn->sess);
		else if (ret < 0) {
			reject = true;
			ret = CMDSN_ERROR_CANNOT_RECOVER;
		}
		break;
	case CMDSN_HIGHER_THAN_EXP:
		ret = iscsit_handle_ooo_cmdsn(conn->sess, cmd, be32_to_cpu(cmdsn));
		if (ret < 0) {
			reject = true;
			ret = CMDSN_ERROR_CANNOT_RECOVER;
			break;
		}
		ret = CMDSN_HIGHER_THAN_EXP;
		break;
	case CMDSN_LOWER_THAN_EXP:
	case CMDSN_MAXCMDSN_OVERRUN:
	default:
		cmd->i_state = ISTATE_REMOVE;
		iscsit_add_cmd_to_immediate_queue(cmd, conn, cmd->i_state);
		/*
		 * Existing callers for iscsit_sequence_cmd() will silently
		 * ignore commands with CMDSN_LOWER_THAN_EXP, so force this
		 * return for CMDSN_MAXCMDSN_OVERRUN as well..
		 */
		ret = CMDSN_LOWER_THAN_EXP;
		break;
	}
	mutex_unlock(&conn->sess->cmdsn_mutex);

	if (reject)
		iscsit_reject_cmd(cmd, reason, buf);

	return ret;
}
EXPORT_SYMBOL(iscsit_sequence_cmd);

int iscsit_check_unsolicited_dataout(struct iscsi_cmd *cmd, unsigned char *buf)
{
	struct iscsi_conn *conn = cmd->conn;
	struct se_cmd *se_cmd = &cmd->se_cmd;
	struct iscsi_data *hdr = (struct iscsi_data *) buf;
	u32 payload_length = ntoh24(hdr->dlength);

	if (conn->sess->sess_ops->InitialR2T) {
		pr_err("Received unexpected unsolicited data"
			" while InitialR2T=Yes, protocol error.\n");
		transport_send_check_condition_and_sense(se_cmd,
				TCM_UNEXPECTED_UNSOLICITED_DATA, 0);
		return -1;
	}

	if ((cmd->first_burst_len + payload_length) >
	     conn->sess->sess_ops->FirstBurstLength) {
		pr_err("Total %u bytes exceeds FirstBurstLength: %u"
			" for this Unsolicited DataOut Burst.\n",
			(cmd->first_burst_len + payload_length),
				conn->sess->sess_ops->FirstBurstLength);
		transport_send_check_condition_and_sense(se_cmd,
				TCM_INCORRECT_AMOUNT_OF_DATA, 0);
		return -1;
	}

	if (!(hdr->flags & ISCSI_FLAG_CMD_FINAL))
		return 0;

	if (((cmd->first_burst_len + payload_length) != cmd->se_cmd.data_length) &&
	    ((cmd->first_burst_len + payload_length) !=
	      conn->sess->sess_ops->FirstBurstLength)) {
		pr_err("Unsolicited non-immediate data received %u"
			" does not equal FirstBurstLength: %u, and does"
			" not equal ExpXferLen %u.\n",
			(cmd->first_burst_len + payload_length),
			conn->sess->sess_ops->FirstBurstLength, cmd->se_cmd.data_length);
		transport_send_check_condition_and_sense(se_cmd,
				TCM_INCORRECT_AMOUNT_OF_DATA, 0);
		return -1;
	}
	return 0;
}

struct iscsi_cmd *iscsit_find_cmd_from_itt(
	struct iscsi_conn *conn,
	itt_t init_task_tag)
{
	struct iscsi_cmd *cmd;

	spin_lock_bh(&conn->cmd_lock);
	list_for_each_entry(cmd, &conn->conn_cmd_list, i_conn_node) {
		if (cmd->init_task_tag == init_task_tag) {
			spin_unlock_bh(&conn->cmd_lock);
			return cmd;
		}
	}
	spin_unlock_bh(&conn->cmd_lock);

	pr_err("Unable to locate ITT: 0x%08x on CID: %hu",
			init_task_tag, conn->cid);
	return NULL;
}
EXPORT_SYMBOL(iscsit_find_cmd_from_itt);

struct iscsi_cmd *iscsit_find_cmd_from_itt_or_dump(
	struct iscsi_conn *conn,
	itt_t init_task_tag,
	u32 length)
{
	struct iscsi_cmd *cmd;

	spin_lock_bh(&conn->cmd_lock);
	list_for_each_entry(cmd, &conn->conn_cmd_list, i_conn_node) {
		if (cmd->cmd_flags & ICF_GOT_LAST_DATAOUT)
			continue;
		if (cmd->init_task_tag == init_task_tag) {
			spin_unlock_bh(&conn->cmd_lock);
			return cmd;
		}
	}
	spin_unlock_bh(&conn->cmd_lock);

	pr_err("Unable to locate ITT: 0x%08x on CID: %hu,"
			" dumping payload\n", init_task_tag, conn->cid);
	if (length)
		iscsit_dump_data_payload(conn, length, 1);

	return NULL;
}
EXPORT_SYMBOL(iscsit_find_cmd_from_itt_or_dump);

struct iscsi_cmd *iscsit_find_cmd_from_ttt(
	struct iscsi_conn *conn,
	u32 targ_xfer_tag)
{
	struct iscsi_cmd *cmd = NULL;

	spin_lock_bh(&conn->cmd_lock);
	list_for_each_entry(cmd, &conn->conn_cmd_list, i_conn_node) {
		if (cmd->targ_xfer_tag == targ_xfer_tag) {
			spin_unlock_bh(&conn->cmd_lock);
			return cmd;
		}
	}
	spin_unlock_bh(&conn->cmd_lock);

	pr_err("Unable to locate TTT: 0x%08x on CID: %hu\n",
			targ_xfer_tag, conn->cid);
	return NULL;
}

int iscsit_find_cmd_for_recovery(
	struct iscsi_session *sess,
	struct iscsi_cmd **cmd_ptr,
	struct iscsi_conn_recovery **cr_ptr,
	itt_t init_task_tag)
{
	struct iscsi_cmd *cmd = NULL;
	struct iscsi_conn_recovery *cr;
	/*
	 * Scan through the inactive connection recovery list's command list.
	 * If init_task_tag matches the command is still alligent.
	 */
	spin_lock(&sess->cr_i_lock);
	list_for_each_entry(cr, &sess->cr_inactive_list, cr_list) {
		spin_lock(&cr->conn_recovery_cmd_lock);
		list_for_each_entry(cmd, &cr->conn_recovery_cmd_list, i_conn_node) {
			if (cmd->init_task_tag == init_task_tag) {
				spin_unlock(&cr->conn_recovery_cmd_lock);
				spin_unlock(&sess->cr_i_lock);

				*cr_ptr = cr;
				*cmd_ptr = cmd;
				return -2;
			}
		}
		spin_unlock(&cr->conn_recovery_cmd_lock);
	}
	spin_unlock(&sess->cr_i_lock);
	/*
	 * Scan through the active connection recovery list's command list.
	 * If init_task_tag matches the command is ready to be reassigned.
	 */
	spin_lock(&sess->cr_a_lock);
	list_for_each_entry(cr, &sess->cr_active_list, cr_list) {
		spin_lock(&cr->conn_recovery_cmd_lock);
		list_for_each_entry(cmd, &cr->conn_recovery_cmd_list, i_conn_node) {
			if (cmd->init_task_tag == init_task_tag) {
				spin_unlock(&cr->conn_recovery_cmd_lock);
				spin_unlock(&sess->cr_a_lock);

				*cr_ptr = cr;
				*cmd_ptr = cmd;
				return 0;
			}
		}
		spin_unlock(&cr->conn_recovery_cmd_lock);
	}
	spin_unlock(&sess->cr_a_lock);

	return -1;
}

void iscsit_add_cmd_to_immediate_queue(
	struct iscsi_cmd *cmd,
	struct iscsi_conn *conn,
	u8 state)
{
	struct iscsi_queue_req *qr;

	qr = kmem_cache_zalloc(lio_qr_cache, GFP_ATOMIC);
	if (!qr) {
		pr_err("Unable to allocate memory for"
				" struct iscsi_queue_req\n");
		return;
	}
	INIT_LIST_HEAD(&qr->qr_list);
	qr->cmd = cmd;
	qr->state = state;

	spin_lock_bh(&conn->immed_queue_lock);
	list_add_tail(&qr->qr_list, &conn->immed_queue_list);
	atomic_inc(&cmd->immed_queue_count);
	atomic_set(&conn->check_immediate_queue, 1);
	spin_unlock_bh(&conn->immed_queue_lock);

	wake_up(&conn->queues_wq);
}
EXPORT_SYMBOL(iscsit_add_cmd_to_immediate_queue);

struct iscsi_queue_req *iscsit_get_cmd_from_immediate_queue(struct iscsi_conn *conn)
{
	struct iscsi_queue_req *qr;

	spin_lock_bh(&conn->immed_queue_lock);
	if (list_empty(&conn->immed_queue_list)) {
		spin_unlock_bh(&conn->immed_queue_lock);
		return NULL;
	}
	qr = list_first_entry(&conn->immed_queue_list,
			      struct iscsi_queue_req, qr_list);

	list_del(&qr->qr_list);
	if (qr->cmd)
		atomic_dec(&qr->cmd->immed_queue_count);
	spin_unlock_bh(&conn->immed_queue_lock);

	return qr;
}

static void iscsit_remove_cmd_from_immediate_queue(
	struct iscsi_cmd *cmd,
	struct iscsi_conn *conn)
{
	struct iscsi_queue_req *qr, *qr_tmp;

	spin_lock_bh(&conn->immed_queue_lock);
	if (!atomic_read(&cmd->immed_queue_count)) {
		spin_unlock_bh(&conn->immed_queue_lock);
		return;
	}

	list_for_each_entry_safe(qr, qr_tmp, &conn->immed_queue_list, qr_list) {
		if (qr->cmd != cmd)
			continue;

		atomic_dec(&qr->cmd->immed_queue_count);
		list_del(&qr->qr_list);
		kmem_cache_free(lio_qr_cache, qr);
	}
	spin_unlock_bh(&conn->immed_queue_lock);

	if (atomic_read(&cmd->immed_queue_count)) {
		pr_err("ITT: 0x%08x immed_queue_count: %d\n",
			cmd->init_task_tag,
			atomic_read(&cmd->immed_queue_count));
	}
}

int iscsit_add_cmd_to_response_queue(
	struct iscsi_cmd *cmd,
	struct iscsi_conn *conn,
	u8 state)
{
	struct iscsi_queue_req *qr;

	qr = kmem_cache_zalloc(lio_qr_cache, GFP_ATOMIC);
	if (!qr) {
		pr_err("Unable to allocate memory for"
			" struct iscsi_queue_req\n");
		return -ENOMEM;
	}
	INIT_LIST_HEAD(&qr->qr_list);
	qr->cmd = cmd;
	qr->state = state;

	spin_lock_bh(&conn->response_queue_lock);
	list_add_tail(&qr->qr_list, &conn->response_queue_list);
	atomic_inc(&cmd->response_queue_count);
	spin_unlock_bh(&conn->response_queue_lock);

	wake_up(&conn->queues_wq);
	return 0;
}

struct iscsi_queue_req *iscsit_get_cmd_from_response_queue(struct iscsi_conn *conn)
{
	struct iscsi_queue_req *qr;

	spin_lock_bh(&conn->response_queue_lock);
	if (list_empty(&conn->response_queue_list)) {
		spin_unlock_bh(&conn->response_queue_lock);
		return NULL;
	}

	qr = list_first_entry(&conn->response_queue_list,
			      struct iscsi_queue_req, qr_list);

	list_del(&qr->qr_list);
	if (qr->cmd)
		atomic_dec(&qr->cmd->response_queue_count);
	spin_unlock_bh(&conn->response_queue_lock);

	return qr;
}

static void iscsit_remove_cmd_from_response_queue(
	struct iscsi_cmd *cmd,
	struct iscsi_conn *conn)
{
	struct iscsi_queue_req *qr, *qr_tmp;

	spin_lock_bh(&conn->response_queue_lock);
	if (!atomic_read(&cmd->response_queue_count)) {
		spin_unlock_bh(&conn->response_queue_lock);
		return;
	}

	list_for_each_entry_safe(qr, qr_tmp, &conn->response_queue_list,
				qr_list) {
		if (qr->cmd != cmd)
			continue;

		atomic_dec(&qr->cmd->response_queue_count);
		list_del(&qr->qr_list);
		kmem_cache_free(lio_qr_cache, qr);
	}
	spin_unlock_bh(&conn->response_queue_lock);

	if (atomic_read(&cmd->response_queue_count)) {
		pr_err("ITT: 0x%08x response_queue_count: %d\n",
			cmd->init_task_tag,
			atomic_read(&cmd->response_queue_count));
	}
}

bool iscsit_conn_all_queues_empty(struct iscsi_conn *conn)
{
	bool empty;

	spin_lock_bh(&conn->immed_queue_lock);
	empty = list_empty(&conn->immed_queue_list);
	spin_unlock_bh(&conn->immed_queue_lock);

	if (!empty)
		return empty;

	spin_lock_bh(&conn->response_queue_lock);
	empty = list_empty(&conn->response_queue_list);
	spin_unlock_bh(&conn->response_queue_lock);

	return empty;
}

void iscsit_free_queue_reqs_for_conn(struct iscsi_conn *conn)
{
	struct iscsi_queue_req *qr, *qr_tmp;

	spin_lock_bh(&conn->immed_queue_lock);
	list_for_each_entry_safe(qr, qr_tmp, &conn->immed_queue_list, qr_list) {
		list_del(&qr->qr_list);
		if (qr->cmd)
			atomic_dec(&qr->cmd->immed_queue_count);

		kmem_cache_free(lio_qr_cache, qr);
	}
	spin_unlock_bh(&conn->immed_queue_lock);

	spin_lock_bh(&conn->response_queue_lock);
	list_for_each_entry_safe(qr, qr_tmp, &conn->response_queue_list,
			qr_list) {
		list_del(&qr->qr_list);
		if (qr->cmd)
			atomic_dec(&qr->cmd->response_queue_count);

		kmem_cache_free(lio_qr_cache, qr);
	}
	spin_unlock_bh(&conn->response_queue_lock);
}

void iscsit_release_cmd(struct iscsi_cmd *cmd)
{
	struct iscsi_session *sess;
	struct se_cmd *se_cmd = &cmd->se_cmd;

	WARN_ON(!list_empty(&cmd->i_conn_node));

	if (cmd->conn)
		sess = cmd->conn->sess;
	else
		sess = cmd->sess;

	BUG_ON(!sess || !sess->se_sess);

	kfree(cmd->buf_ptr);
	kfree(cmd->pdu_list);
	kfree(cmd->seq_list);
	kfree(cmd->tmr_req);
	kfree(cmd->overflow_buf);
	kfree(cmd->iov_data);
	kfree(cmd->text_in_ptr);

	target_free_tag(sess->se_sess, se_cmd);
}
EXPORT_SYMBOL(iscsit_release_cmd);

void __iscsit_free_cmd(struct iscsi_cmd *cmd, bool check_queues)
{
	struct iscsi_conn *conn = cmd->conn;

	WARN_ON(!list_empty(&cmd->i_conn_node));

	if (cmd->data_direction == DMA_TO_DEVICE) {
		iscsit_stop_dataout_timer(cmd);
		iscsit_free_r2ts_from_list(cmd);
	}
	if (cmd->data_direction == DMA_FROM_DEVICE)
		iscsit_free_all_datain_reqs(cmd);

	if (conn && check_queues) {
		iscsit_remove_cmd_from_immediate_queue(cmd, conn);
		iscsit_remove_cmd_from_response_queue(cmd, conn);
	}

	if (conn && conn->conn_transport->iscsit_unmap_cmd)
		conn->conn_transport->iscsit_unmap_cmd(conn, cmd);
}

void iscsit_free_cmd(struct iscsi_cmd *cmd, bool shutdown)
{
	struct se_cmd *se_cmd = cmd->se_cmd.se_tfo ? &cmd->se_cmd : NULL;
	int rc;

	WARN_ON(!list_empty(&cmd->i_conn_node));

	__iscsit_free_cmd(cmd, shutdown);
	if (se_cmd) {
		rc = transport_generic_free_cmd(se_cmd, shutdown);
		if (!rc && shutdown && se_cmd->se_sess) {
			__iscsit_free_cmd(cmd, shutdown);
			target_put_sess_cmd(se_cmd);
		}
	} else {
		iscsit_release_cmd(cmd);
	}
}
EXPORT_SYMBOL(iscsit_free_cmd);

int iscsit_check_session_usage_count(struct iscsi_session *sess)
{
	spin_lock_bh(&sess->session_usage_lock);
	if (sess->session_usage_count != 0) {
		sess->session_waiting_on_uc = 1;
		spin_unlock_bh(&sess->session_usage_lock);
		if (in_interrupt())
			return 2;

		wait_for_completion(&sess->session_waiting_on_uc_comp);
		return 1;
	}
	spin_unlock_bh(&sess->session_usage_lock);

	return 0;
}

void iscsit_dec_session_usage_count(struct iscsi_session *sess)
{
	spin_lock_bh(&sess->session_usage_lock);
	sess->session_usage_count--;

	if (!sess->session_usage_count && sess->session_waiting_on_uc)
		complete(&sess->session_waiting_on_uc_comp);

	spin_unlock_bh(&sess->session_usage_lock);
}

void iscsit_inc_session_usage_count(struct iscsi_session *sess)
{
	spin_lock_bh(&sess->session_usage_lock);
	sess->session_usage_count++;
	spin_unlock_bh(&sess->session_usage_lock);
}

struct iscsi_conn *iscsit_get_conn_from_cid(struct iscsi_session *sess, u16 cid)
{
	struct iscsi_conn *conn;

	spin_lock_bh(&sess->conn_lock);
	list_for_each_entry(conn, &sess->sess_conn_list, conn_list) {
		if ((conn->cid == cid) &&
		    (conn->conn_state == TARG_CONN_STATE_LOGGED_IN)) {
			iscsit_inc_conn_usage_count(conn);
			spin_unlock_bh(&sess->conn_lock);
			return conn;
		}
	}
	spin_unlock_bh(&sess->conn_lock);

	return NULL;
}

struct iscsi_conn *iscsit_get_conn_from_cid_rcfr(struct iscsi_session *sess, u16 cid)
{
	struct iscsi_conn *conn;

	spin_lock_bh(&sess->conn_lock);
	list_for_each_entry(conn, &sess->sess_conn_list, conn_list) {
		if (conn->cid == cid) {
			iscsit_inc_conn_usage_count(conn);
			spin_lock(&conn->state_lock);
			atomic_set(&conn->connection_wait_rcfr, 1);
			spin_unlock(&conn->state_lock);
			spin_unlock_bh(&sess->conn_lock);
			return conn;
		}
	}
	spin_unlock_bh(&sess->conn_lock);

	return NULL;
}

void iscsit_check_conn_usage_count(struct iscsi_conn *conn)
{
	spin_lock_bh(&conn->conn_usage_lock);
	if (conn->conn_usage_count != 0) {
		conn->conn_waiting_on_uc = 1;
		spin_unlock_bh(&conn->conn_usage_lock);

		wait_for_completion(&conn->conn_waiting_on_uc_comp);
		return;
	}
	spin_unlock_bh(&conn->conn_usage_lock);
}

void iscsit_dec_conn_usage_count(struct iscsi_conn *conn)
{
	spin_lock_bh(&conn->conn_usage_lock);
	conn->conn_usage_count--;

	if (!conn->conn_usage_count && conn->conn_waiting_on_uc)
		complete(&conn->conn_waiting_on_uc_comp);

	spin_unlock_bh(&conn->conn_usage_lock);
}

void iscsit_inc_conn_usage_count(struct iscsi_conn *conn)
{
	spin_lock_bh(&conn->conn_usage_lock);
	conn->conn_usage_count++;
	spin_unlock_bh(&conn->conn_usage_lock);
}

static int iscsit_add_nopin(struct iscsi_conn *conn, int want_response)
{
	u8 state;
	struct iscsi_cmd *cmd;

	cmd = iscsit_allocate_cmd(conn, TASK_RUNNING);
	if (!cmd)
		return -1;

	cmd->iscsi_opcode = ISCSI_OP_NOOP_IN;
	state = (want_response) ? ISTATE_SEND_NOPIN_WANT_RESPONSE :
				ISTATE_SEND_NOPIN_NO_RESPONSE;
	cmd->init_task_tag = RESERVED_ITT;
	cmd->targ_xfer_tag = (want_response) ?
			     session_get_next_ttt(conn->sess) : 0xFFFFFFFF;
	spin_lock_bh(&conn->cmd_lock);
	list_add_tail(&cmd->i_conn_node, &conn->conn_cmd_list);
	spin_unlock_bh(&conn->cmd_lock);

	if (want_response)
		iscsit_start_nopin_response_timer(conn);
	iscsit_add_cmd_to_immediate_queue(cmd, conn, state);

	return 0;
}

void iscsit_handle_nopin_response_timeout(struct timer_list *t)
{
	struct iscsi_conn *conn = from_timer(conn, t, nopin_response_timer);
	struct iscsi_session *sess = conn->sess;

	iscsit_inc_conn_usage_count(conn);

	spin_lock_bh(&conn->nopin_timer_lock);
	if (conn->nopin_response_timer_flags & ISCSI_TF_STOP) {
		spin_unlock_bh(&conn->nopin_timer_lock);
		iscsit_dec_conn_usage_count(conn);
		return;
	}

	pr_err("Did not receive response to NOPIN on CID: %hu, failing"
		" connection for I_T Nexus %s,i,0x%6phN,%s,t,0x%02x\n",
		conn->cid, sess->sess_ops->InitiatorName, sess->isid,
		sess->tpg->tpg_tiqn->tiqn, (u32)sess->tpg->tpgt);
	conn->nopin_response_timer_flags &= ~ISCSI_TF_RUNNING;
	spin_unlock_bh(&conn->nopin_timer_lock);

	iscsit_fill_cxn_timeout_err_stats(sess);
	iscsit_cause_connection_reinstatement(conn, 0);
	iscsit_dec_conn_usage_count(conn);
}

void iscsit_mod_nopin_response_timer(struct iscsi_conn *conn)
{
	struct iscsi_session *sess = conn->sess;
	struct iscsi_node_attrib *na = iscsit_tpg_get_node_attrib(sess);

	spin_lock_bh(&conn->nopin_timer_lock);
	if (!(conn->nopin_response_timer_flags & ISCSI_TF_RUNNING)) {
		spin_unlock_bh(&conn->nopin_timer_lock);
		return;
	}

	mod_timer(&conn->nopin_response_timer,
		(get_jiffies_64() + na->nopin_response_timeout * HZ));
	spin_unlock_bh(&conn->nopin_timer_lock);
}

void iscsit_start_nopin_response_timer(struct iscsi_conn *conn)
{
	struct iscsi_session *sess = conn->sess;
	struct iscsi_node_attrib *na = iscsit_tpg_get_node_attrib(sess);

	spin_lock_bh(&conn->nopin_timer_lock);
	if (conn->nopin_response_timer_flags & ISCSI_TF_RUNNING) {
		spin_unlock_bh(&conn->nopin_timer_lock);
		return;
	}

	conn->nopin_response_timer_flags &= ~ISCSI_TF_STOP;
	conn->nopin_response_timer_flags |= ISCSI_TF_RUNNING;
	mod_timer(&conn->nopin_response_timer,
		  jiffies + na->nopin_response_timeout * HZ);

	pr_debug("Started NOPIN Response Timer on CID: %d to %u"
		" seconds\n", conn->cid, na->nopin_response_timeout);
	spin_unlock_bh(&conn->nopin_timer_lock);
}

void iscsit_stop_nopin_response_timer(struct iscsi_conn *conn)
{
	spin_lock_bh(&conn->nopin_timer_lock);
	if (!(conn->nopin_response_timer_flags & ISCSI_TF_RUNNING)) {
		spin_unlock_bh(&conn->nopin_timer_lock);
		return;
	}
	conn->nopin_response_timer_flags |= ISCSI_TF_STOP;
	spin_unlock_bh(&conn->nopin_timer_lock);

	del_timer_sync(&conn->nopin_response_timer);

	spin_lock_bh(&conn->nopin_timer_lock);
	conn->nopin_response_timer_flags &= ~ISCSI_TF_RUNNING;
	spin_unlock_bh(&conn->nopin_timer_lock);
}

void iscsit_handle_nopin_timeout(struct timer_list *t)
{
	struct iscsi_conn *conn = from_timer(conn, t, nopin_timer);

	iscsit_inc_conn_usage_count(conn);

	spin_lock_bh(&conn->nopin_timer_lock);
	if (conn->nopin_timer_flags & ISCSI_TF_STOP) {
		spin_unlock_bh(&conn->nopin_timer_lock);
		iscsit_dec_conn_usage_count(conn);
		return;
	}
	conn->nopin_timer_flags &= ~ISCSI_TF_RUNNING;
	spin_unlock_bh(&conn->nopin_timer_lock);

	iscsit_add_nopin(conn, 1);
	iscsit_dec_conn_usage_count(conn);
}

void __iscsit_start_nopin_timer(struct iscsi_conn *conn)
{
	struct iscsi_session *sess = conn->sess;
	struct iscsi_node_attrib *na = iscsit_tpg_get_node_attrib(sess);

	lockdep_assert_held(&conn->nopin_timer_lock);

	/*
	* NOPIN timeout is disabled.
	 */
	if (!na->nopin_timeout)
		return;

	if (conn->nopin_timer_flags & ISCSI_TF_RUNNING)
		return;

	conn->nopin_timer_flags &= ~ISCSI_TF_STOP;
	conn->nopin_timer_flags |= ISCSI_TF_RUNNING;
	mod_timer(&conn->nopin_timer, jiffies + na->nopin_timeout * HZ);

	pr_debug("Started NOPIN Timer on CID: %d at %u second"
		" interval\n", conn->cid, na->nopin_timeout);
}

void iscsit_start_nopin_timer(struct iscsi_conn *conn)
{
	spin_lock_bh(&conn->nopin_timer_lock);
	__iscsit_start_nopin_timer(conn);
	spin_unlock_bh(&conn->nopin_timer_lock);
}

void iscsit_stop_nopin_timer(struct iscsi_conn *conn)
{
	spin_lock_bh(&conn->nopin_timer_lock);
	if (!(conn->nopin_timer_flags & ISCSI_TF_RUNNING)) {
		spin_unlock_bh(&conn->nopin_timer_lock);
		return;
	}
	conn->nopin_timer_flags |= ISCSI_TF_STOP;
	spin_unlock_bh(&conn->nopin_timer_lock);

	del_timer_sync(&conn->nopin_timer);

	spin_lock_bh(&conn->nopin_timer_lock);
	conn->nopin_timer_flags &= ~ISCSI_TF_RUNNING;
	spin_unlock_bh(&conn->nopin_timer_lock);
}

int iscsit_send_tx_data(
	struct iscsi_cmd *cmd,
	struct iscsi_conn *conn,
	int use_misc)
{
	int tx_sent, tx_size;
	u32 iov_count;
	struct kvec *iov;

send_data:
	tx_size = cmd->tx_size;

	if (!use_misc) {
		iov = &cmd->iov_data[0];
		iov_count = cmd->iov_data_count;
	} else {
		iov = &cmd->iov_misc[0];
		iov_count = cmd->iov_misc_count;
	}

	tx_sent = tx_data(conn, &iov[0], iov_count, tx_size);
	if (tx_size != tx_sent) {
		if (tx_sent == -EAGAIN) {
			pr_err("tx_data() returned -EAGAIN\n");
			goto send_data;
		} else
			return -1;
	}
	cmd->tx_size = 0;

	return 0;
}

int iscsit_fe_sendpage_sg(
	struct iscsi_cmd *cmd,
	struct iscsi_conn *conn)
{
	struct scatterlist *sg = cmd->first_data_sg;
	struct kvec iov;
	u32 tx_hdr_size, data_len;
	u32 offset = cmd->first_data_sg_off;
	int tx_sent, iov_off;

send_hdr:
	tx_hdr_size = ISCSI_HDR_LEN;
	if (conn->conn_ops->HeaderDigest)
		tx_hdr_size += ISCSI_CRC_LEN;

	iov.iov_base = cmd->pdu;
	iov.iov_len = tx_hdr_size;

	tx_sent = tx_data(conn, &iov, 1, tx_hdr_size);
	if (tx_hdr_size != tx_sent) {
		if (tx_sent == -EAGAIN) {
			pr_err("tx_data() returned -EAGAIN\n");
			goto send_hdr;
		}
		return -1;
	}

	data_len = cmd->tx_size - tx_hdr_size - cmd->padding;
	/*
	 * Set iov_off used by padding and data digest tx_data() calls below
	 * in order to determine proper offset into cmd->iov_data[]
	 */
	if (conn->conn_ops->DataDigest) {
		data_len -= ISCSI_CRC_LEN;
		if (cmd->padding)
			iov_off = (cmd->iov_data_count - 2);
		else
			iov_off = (cmd->iov_data_count - 1);
	} else {
		iov_off = (cmd->iov_data_count - 1);
	}
	/*
	 * Perform sendpage() for each page in the scatterlist
	 */
	while (data_len) {
		u32 space = (sg->length - offset);
		u32 sub_len = min_t(u32, data_len, space);
send_pg:
		tx_sent = conn->sock->ops->sendpage(conn->sock,
					sg_page(sg), sg->offset + offset, sub_len, 0);
		if (tx_sent != sub_len) {
			if (tx_sent == -EAGAIN) {
				pr_err("tcp_sendpage() returned"
						" -EAGAIN\n");
				goto send_pg;
			}

			pr_err("tcp_sendpage() failure: %d\n",
					tx_sent);
			return -1;
		}

		data_len -= sub_len;
		offset = 0;
		sg = sg_next(sg);
	}

send_padding:
	if (cmd->padding) {
		struct kvec *iov_p = &cmd->iov_data[iov_off++];

		tx_sent = tx_data(conn, iov_p, 1, cmd->padding);
		if (cmd->padding != tx_sent) {
			if (tx_sent == -EAGAIN) {
				pr_err("tx_data() returned -EAGAIN\n");
				goto send_padding;
			}
			return -1;
		}
	}

send_datacrc:
	if (conn->conn_ops->DataDigest) {
		struct kvec *iov_d = &cmd->iov_data[iov_off];

		tx_sent = tx_data(conn, iov_d, 1, ISCSI_CRC_LEN);
		if (ISCSI_CRC_LEN != tx_sent) {
			if (tx_sent == -EAGAIN) {
				pr_err("tx_data() returned -EAGAIN\n");
				goto send_datacrc;
			}
			return -1;
		}
	}

	return 0;
}

/*
 *      This function is used for mainly sending a ISCSI_TARG_LOGIN_RSP PDU
 *      back to the Initiator when an expection condition occurs with the
 *      errors set in status_class and status_detail.
 *
 *      Parameters:     iSCSI Connection, Status Class, Status Detail.
 *      Returns:        0 on success, -1 on error.
 */
int iscsit_tx_login_rsp(struct iscsi_conn *conn, u8 status_class, u8 status_detail)
{
	struct iscsi_login_rsp *hdr;
	struct iscsi_login *login = conn->conn_login;

	login->login_failed = 1;
	iscsit_collect_login_stats(conn, status_class, status_detail);

	memset(&login->rsp[0], 0, ISCSI_HDR_LEN);

	hdr	= (struct iscsi_login_rsp *)&login->rsp[0];
	hdr->opcode		= ISCSI_OP_LOGIN_RSP;
	hdr->status_class	= status_class;
	hdr->status_detail	= status_detail;
	hdr->itt		= conn->login_itt;

	return conn->conn_transport->iscsit_put_login_tx(conn, login, 0);
}

void iscsit_print_session_params(struct iscsi_session *sess)
{
	struct iscsi_conn *conn;

	pr_debug("-----------------------------[Session Params for"
		" SID: %u]-----------------------------\n", sess->sid);
	spin_lock_bh(&sess->conn_lock);
	list_for_each_entry(conn, &sess->sess_conn_list, conn_list)
		iscsi_dump_conn_ops(conn->conn_ops);
	spin_unlock_bh(&sess->conn_lock);

	iscsi_dump_sess_ops(sess->sess_ops);
}

static int iscsit_do_rx_data(
	struct iscsi_conn *conn,
	struct iscsi_data_count *count)
{
	int data = count->data_length, rx_loop = 0, total_rx = 0;
	struct msghdr msg;

	if (!conn || !conn->sock || !conn->conn_ops)
		return -1;

	memset(&msg, 0, sizeof(struct msghdr));
	iov_iter_kvec(&msg.msg_iter, READ, count->iov, count->iov_count, data);

	while (msg_data_left(&msg)) {
		rx_loop = sock_recvmsg(conn->sock, &msg, MSG_WAITALL);
		if (rx_loop <= 0) {
			pr_debug("rx_loop: %d total_rx: %d\n",
				rx_loop, total_rx);
			return rx_loop;
		}
		total_rx += rx_loop;
		pr_debug("rx_loop: %d, total_rx: %d, data: %d\n",
				rx_loop, total_rx, data);
	}

	return total_rx;
}

int rx_data(
	struct iscsi_conn *conn,
	struct kvec *iov,
	int iov_count,
	int data)
{
	struct iscsi_data_count c;

	if (!conn || !conn->sock || !conn->conn_ops)
		return -1;

	memset(&c, 0, sizeof(struct iscsi_data_count));
	c.iov = iov;
	c.iov_count = iov_count;
	c.data_length = data;
	c.type = ISCSI_RX_DATA;

	return iscsit_do_rx_data(conn, &c);
}

int tx_data(
	struct iscsi_conn *conn,
	struct kvec *iov,
	int iov_count,
	int data)
{
	struct msghdr msg;
	int total_tx = 0;

	if (!conn || !conn->sock || !conn->conn_ops)
		return -1;

	if (data <= 0) {
		pr_err("Data length is: %d\n", data);
		return -1;
	}

	memset(&msg, 0, sizeof(struct msghdr));

	iov_iter_kvec(&msg.msg_iter, WRITE, iov, iov_count, data);

	while (msg_data_left(&msg)) {
		int tx_loop = sock_sendmsg(conn->sock, &msg);
		if (tx_loop <= 0) {
			pr_debug("tx_loop: %d total_tx %d\n",
				tx_loop, total_tx);
			return tx_loop;
		}
		total_tx += tx_loop;
		pr_debug("tx_loop: %d, total_tx: %d, data: %d\n",
					tx_loop, total_tx, data);
	}

	return total_tx;
}

void iscsit_collect_login_stats(
	struct iscsi_conn *conn,
	u8 status_class,
	u8 status_detail)
{
	struct iscsi_param *intrname = NULL;
	struct iscsi_tiqn *tiqn;
	struct iscsi_login_stats *ls;

	tiqn = iscsit_snmp_get_tiqn(conn);
	if (!tiqn)
		return;

	ls = &tiqn->login_stats;

	spin_lock(&ls->lock);
	if (status_class == ISCSI_STATUS_CLS_SUCCESS)
		ls->accepts++;
	else if (status_class == ISCSI_STATUS_CLS_REDIRECT) {
		ls->redirects++;
		ls->last_fail_type = ISCSI_LOGIN_FAIL_REDIRECT;
	} else if ((status_class == ISCSI_STATUS_CLS_INITIATOR_ERR)  &&
		 (status_detail == ISCSI_LOGIN_STATUS_AUTH_FAILED)) {
		ls->authenticate_fails++;
		ls->last_fail_type =  ISCSI_LOGIN_FAIL_AUTHENTICATE;
	} else if ((status_class == ISCSI_STATUS_CLS_INITIATOR_ERR)  &&
		 (status_detail == ISCSI_LOGIN_STATUS_TGT_FORBIDDEN)) {
		ls->authorize_fails++;
		ls->last_fail_type = ISCSI_LOGIN_FAIL_AUTHORIZE;
	} else if ((status_class == ISCSI_STATUS_CLS_INITIATOR_ERR) &&
		 (status_detail == ISCSI_LOGIN_STATUS_INIT_ERR)) {
		ls->negotiate_fails++;
		ls->last_fail_type = ISCSI_LOGIN_FAIL_NEGOTIATE;
	} else {
		ls->other_fails++;
		ls->last_fail_type = ISCSI_LOGIN_FAIL_OTHER;
	}

	/* Save initiator name, ip address and time, if it is a failed login */
	if (status_class != ISCSI_STATUS_CLS_SUCCESS) {
		if (conn->param_list)
			intrname = iscsi_find_param_from_key(INITIATORNAME,
							     conn->param_list);
		strlcpy(ls->last_intr_fail_name,
		       (intrname ? intrname->value : "Unknown"),
		       sizeof(ls->last_intr_fail_name));

		ls->last_intr_fail_ip_family = conn->login_family;

		ls->last_intr_fail_sockaddr = conn->login_sockaddr;
		ls->last_fail_time = get_jiffies_64();
	}

	spin_unlock(&ls->lock);
}

struct iscsi_tiqn *iscsit_snmp_get_tiqn(struct iscsi_conn *conn)
{
	struct iscsi_portal_group *tpg;

	if (!conn)
		return NULL;

	tpg = conn->tpg;
	if (!tpg)
		return NULL;

	if (!tpg->tpg_tiqn)
		return NULL;

	return tpg->tpg_tiqn;
}

void iscsit_fill_cxn_timeout_err_stats(struct iscsi_session *sess)
{
	struct iscsi_portal_group *tpg = sess->tpg;
	struct iscsi_tiqn *tiqn = tpg->tpg_tiqn;

	if (!tiqn)
		return;

	spin_lock_bh(&tiqn->sess_err_stats.lock);
	strlcpy(tiqn->sess_err_stats.last_sess_fail_rem_name,
			sess->sess_ops->InitiatorName,
			sizeof(tiqn->sess_err_stats.last_sess_fail_rem_name));
	tiqn->sess_err_stats.last_sess_failure_type =
			ISCSI_SESS_ERR_CXN_TIMEOUT;
	tiqn->sess_err_stats.cxn_timeout_errors++;
	atomic_long_inc(&sess->conn_timeout_errors);
	spin_unlock_bh(&tiqn->sess_err_stats.lock);
}<|MERGE_RESOLUTION|>--- conflicted
+++ resolved
@@ -59,11 +59,8 @@
 
 	lockdep_assert_held(&cmd->r2t_lock);
 
-<<<<<<< HEAD
-=======
 	WARN_ON_ONCE((s32)xfer_len < 0);
 
->>>>>>> 0ecfebd2
 	r2t = kmem_cache_zalloc(lio_r2t_cache, GFP_ATOMIC);
 	if (!r2t) {
 		pr_err("Unable to allocate memory for struct iscsi_r2t.\n");
