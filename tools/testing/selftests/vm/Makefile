--- conflicted
+++ resolved
@@ -12,16 +12,11 @@
 all: $(BINARIES)
 %: %.c
 	$(CC) $(CFLAGS) -o $@ $^ -lrt
-<<<<<<< HEAD
-userfaultfd: userfaultfd.c
-	$(CC) $(CFLAGS) -O2 -o $@ $^ -lpthread
-=======
 userfaultfd: userfaultfd.c ../../../../usr/include/linux/kernel.h
 	$(CC) $(CFLAGS) -O2 -o $@ $< -lpthread
 
 ../../../../usr/include/linux/kernel.h:
 	make -C ../../../.. headers_install
->>>>>>> 9f30a04d
 
 TEST_PROGS := run_vmtests
 TEST_FILES := $(BINARIES)
