--- conflicted
+++ resolved
@@ -76,11 +76,7 @@
 	},
 	.fixup_map_hash_16b = { 4 },
 	.result_unpriv = REJECT,
-<<<<<<< HEAD
-	.errstr_unpriv = "R1 tried to add from different maps, paths, or prohibited types",
-=======
 	.errstr_unpriv = "R1 has pointer with unsupported alu operation",
->>>>>>> ffc9841d
 	.result = ACCEPT,
 },
 {
@@ -98,10 +94,6 @@
 	},
 	.fixup_map_hash_16b = { 4 },
 	.result_unpriv = REJECT,
-<<<<<<< HEAD
-	.errstr_unpriv = "R1 tried to add from different maps, paths, or prohibited types",
-=======
 	.errstr_unpriv = "R0 has pointer with unsupported alu operation",
->>>>>>> ffc9841d
 	.result = ACCEPT,
 },