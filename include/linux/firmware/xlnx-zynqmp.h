--- conflicted
+++ resolved
@@ -48,8 +48,6 @@
 #define	ZYNQMP_PM_CAPABILITY_WAKEUP	0x4U
 #define	ZYNQMP_PM_CAPABILITY_POWER	0x8U
 
-<<<<<<< HEAD
-=======
 /*
  * Firmware FPGA Manager flags
  * XILINX_ZYNQMP_PM_FPGA_FULL:	FPGA full reconfiguration
@@ -58,7 +56,6 @@
 #define XILINX_ZYNQMP_PM_FPGA_FULL	0x0U
 #define XILINX_ZYNQMP_PM_FPGA_PARTIAL	BIT(0)
 
->>>>>>> 0ecfebd2
 enum pm_api_id {
 	PM_GET_API_VERSION = 1,
 	PM_REQUEST_NODE = 13,
@@ -67,11 +64,8 @@
 	PM_RESET_ASSERT = 17,
 	PM_RESET_GET_STATUS,
 	PM_PM_INIT_FINALIZE = 21,
-<<<<<<< HEAD
-=======
 	PM_FPGA_LOAD,
 	PM_FPGA_GET_STATUS,
->>>>>>> 0ecfebd2
 	PM_GET_CHIPID = 24,
 	PM_IOCTL = 34,
 	PM_QUERY_DATA,
@@ -274,11 +268,8 @@
 struct zynqmp_eemi_ops {
 	int (*get_api_version)(u32 *version);
 	int (*get_chipid)(u32 *idcode, u32 *version);
-<<<<<<< HEAD
-=======
 	int (*fpga_load)(const u64 address, const u32 size, const u32 flags);
 	int (*fpga_get_status)(u32 *value);
->>>>>>> 0ecfebd2
 	int (*query_data)(struct zynqmp_pm_query_data qdata, u32 *out);
 	int (*clock_enable)(u32 clock_id);
 	int (*clock_disable)(u32 clock_id);
