--- conflicted
+++ resolved
@@ -420,8 +420,6 @@
 	 * - Dynamic importers should set fences for any access that they can't
 	 *   disable immediately from their &dma_buf_attach_ops.move_notify
 	 *   callback.
-<<<<<<< HEAD
-=======
 	 *
 	 * IMPORTANT:
 	 *
@@ -429,7 +427,6 @@
 	 * rules for updating fences, see &dma_resv.fence_excl and
 	 * &dma_resv.fence. If these dependency rules are broken access tracking
 	 * can be lost resulting in use after free issues.
->>>>>>> df0cc57e
 	 */
 	struct dma_resv *resv;
 
@@ -443,11 +440,7 @@
 		wait_queue_head_t *poll;
 
 		__poll_t active;
-<<<<<<< HEAD
-	} cb_excl, cb_shared;
-=======
 	} cb_in, cb_out;
->>>>>>> df0cc57e
 #ifdef CONFIG_DMABUF_SYSFS_STATS
 	/**
 	 * @sysfs_entry:
