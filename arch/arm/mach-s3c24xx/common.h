/*
 * Copyright (c) 2012 Samsung Electronics Co., Ltd.
 *		http://www.samsung.com
 *
 * Common Header for S3C24XX SoCs
 *
 * This program is free software; you can redistribute it and/or modify
 * it under the terms of the GNU General Public License version 2 as
 * published by the Free Software Foundation.
 */

#ifndef __ARCH_ARM_MACH_S3C24XX_COMMON_H
#define __ARCH_ARM_MACH_S3C24XX_COMMON_H __FILE__

struct s3c2410_uartcfg;

#ifdef CONFIG_CPU_S3C2410
extern  int s3c2410_init(void);
extern  int s3c2410a_init(void);
extern void s3c2410_map_io(void);
extern void s3c2410_init_uarts(struct s3c2410_uartcfg *cfg, int no);
extern void s3c2410_init_clocks(int xtal);
extern void s3c2410_restart(char mode, const char *cmd);
<<<<<<< HEAD
=======
extern void s3c2410_init_irq(void);
>>>>>>> bc8fd900
#else
#define s3c2410_init_clocks NULL
#define s3c2410_init_uarts NULL
#define s3c2410_map_io NULL
#define s3c2410_init NULL
#define s3c2410a_init NULL
#endif

#ifdef CONFIG_CPU_S3C2412
extern  int s3c2412_init(void);
extern void s3c2412_map_io(void);
extern void s3c2412_init_uarts(struct s3c2410_uartcfg *cfg, int no);
extern void s3c2412_init_clocks(int xtal);
extern  int s3c2412_baseclk_add(void);
extern void s3c2412_restart(char mode, const char *cmd);
<<<<<<< HEAD
=======
extern void s3c2412_init_irq(void);
>>>>>>> bc8fd900
#else
#define s3c2412_init_clocks NULL
#define s3c2412_init_uarts NULL
#define s3c2412_map_io NULL
#define s3c2412_init NULL
#endif

#ifdef CONFIG_CPU_S3C2416
extern  int s3c2416_init(void);
extern void s3c2416_map_io(void);
extern void s3c2416_init_uarts(struct s3c2410_uartcfg *cfg, int no);
extern void s3c2416_init_clocks(int xtal);
extern  int s3c2416_baseclk_add(void);
extern void s3c2416_restart(char mode, const char *cmd);
extern void s3c2416_init_irq(void);

extern struct syscore_ops s3c2416_irq_syscore_ops;
#else
#define s3c2416_init_clocks NULL
#define s3c2416_init_uarts NULL
#define s3c2416_map_io NULL
#define s3c2416_init NULL
#endif

#if defined(CONFIG_CPU_S3C2440) || defined(CONFIG_CPU_S3C2442)
extern void s3c244x_map_io(void);
extern void s3c244x_init_uarts(struct s3c2410_uartcfg *cfg, int no);
extern void s3c244x_init_clocks(int xtal);
extern void s3c244x_restart(char mode, const char *cmd);
#else
#define s3c244x_init_clocks NULL
#define s3c244x_init_uarts NULL
#endif

#ifdef CONFIG_CPU_S3C2440
extern  int s3c2440_init(void);
extern void s3c2440_map_io(void);
<<<<<<< HEAD
=======
extern void s3c2440_init_irq(void);
>>>>>>> bc8fd900
#else
#define s3c2440_init NULL
#define s3c2440_map_io NULL
#endif

#ifdef CONFIG_CPU_S3C2442
extern  int s3c2442_init(void);
extern void s3c2442_map_io(void);
<<<<<<< HEAD
=======
extern void s3c2442_init_irq(void);
>>>>>>> bc8fd900
#else
#define s3c2442_init NULL
#define s3c2442_map_io NULL
#endif

#ifdef CONFIG_CPU_S3C2443
extern  int s3c2443_init(void);
extern void s3c2443_map_io(void);
extern void s3c2443_init_uarts(struct s3c2410_uartcfg *cfg, int no);
extern void s3c2443_init_clocks(int xtal);
extern  int s3c2443_baseclk_add(void);
extern void s3c2443_restart(char mode, const char *cmd);
extern void s3c2443_init_irq(void);
#else
#define s3c2443_init_clocks NULL
#define s3c2443_init_uarts NULL
#define s3c2443_map_io NULL
#define s3c2443_init NULL
#endif

extern struct syscore_ops s3c24xx_irq_syscore_ops;

#endif /* __ARCH_ARM_MACH_S3C24XX_COMMON_H */<|MERGE_RESOLUTION|>--- conflicted
+++ resolved
@@ -21,10 +21,7 @@
 extern void s3c2410_init_uarts(struct s3c2410_uartcfg *cfg, int no);
 extern void s3c2410_init_clocks(int xtal);
 extern void s3c2410_restart(char mode, const char *cmd);
-<<<<<<< HEAD
-=======
 extern void s3c2410_init_irq(void);
->>>>>>> bc8fd900
 #else
 #define s3c2410_init_clocks NULL
 #define s3c2410_init_uarts NULL
@@ -40,10 +37,7 @@
 extern void s3c2412_init_clocks(int xtal);
 extern  int s3c2412_baseclk_add(void);
 extern void s3c2412_restart(char mode, const char *cmd);
-<<<<<<< HEAD
-=======
 extern void s3c2412_init_irq(void);
->>>>>>> bc8fd900
 #else
 #define s3c2412_init_clocks NULL
 #define s3c2412_init_uarts NULL
@@ -81,10 +75,7 @@
 #ifdef CONFIG_CPU_S3C2440
 extern  int s3c2440_init(void);
 extern void s3c2440_map_io(void);
-<<<<<<< HEAD
-=======
 extern void s3c2440_init_irq(void);
->>>>>>> bc8fd900
 #else
 #define s3c2440_init NULL
 #define s3c2440_map_io NULL
@@ -93,10 +84,7 @@
 #ifdef CONFIG_CPU_S3C2442
 extern  int s3c2442_init(void);
 extern void s3c2442_map_io(void);
-<<<<<<< HEAD
-=======
 extern void s3c2442_init_irq(void);
->>>>>>> bc8fd900
 #else
 #define s3c2442_init NULL
 #define s3c2442_map_io NULL
