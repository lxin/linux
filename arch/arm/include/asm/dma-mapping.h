#ifndef ASMARM_DMA_MAPPING_H
#define ASMARM_DMA_MAPPING_H

#ifdef __KERNEL__

#include <linux/mm_types.h>
#include <linux/scatterlist.h>
#include <linux/dma-attrs.h>
#include <linux/dma-debug.h>

#include <asm-generic/dma-coherent.h>
#include <asm/memory.h>

#include <xen/xen.h>
#include <asm/xen/hypervisor.h>

#define DMA_ERROR_CODE	(~0)
extern struct dma_map_ops arm_dma_ops;
extern struct dma_map_ops arm_coherent_dma_ops;

static inline struct dma_map_ops *__generic_dma_ops(struct device *dev)
{
	if (dev && dev->archdata.dma_ops)
		return dev->archdata.dma_ops;
	return &arm_dma_ops;
}

static inline struct dma_map_ops *get_dma_ops(struct device *dev)
{
	if (xen_initial_domain())
		return xen_dma_ops;
	else
		return __generic_dma_ops(dev);
}

static inline void set_dma_ops(struct device *dev, struct dma_map_ops *ops)
{
	BUG_ON(!dev);
	dev->archdata.dma_ops = ops;
}

#include <asm-generic/dma-mapping-common.h>

static inline int dma_set_mask(struct device *dev, u64 mask)
{
	return get_dma_ops(dev)->set_dma_mask(dev, mask);
}

#ifdef __arch_page_to_dma
#error Please update to __arch_pfn_to_dma
#endif

/*
 * dma_to_pfn/pfn_to_dma/dma_to_virt/virt_to_dma are architecture private
 * functions used internally by the DMA-mapping API to provide DMA
 * addresses. They must not be used by drivers.
 */
#ifndef __arch_pfn_to_dma
static inline dma_addr_t pfn_to_dma(struct device *dev, unsigned long pfn)
{
	if (dev)
		pfn -= dev->dma_pfn_offset;
	return (dma_addr_t)__pfn_to_bus(pfn);
}

static inline unsigned long dma_to_pfn(struct device *dev, dma_addr_t addr)
{
	unsigned long pfn = __bus_to_pfn(addr);

	if (dev)
		pfn += dev->dma_pfn_offset;

	return pfn;
}

static inline void *dma_to_virt(struct device *dev, dma_addr_t addr)
{
	if (dev) {
		unsigned long pfn = dma_to_pfn(dev, addr);

		return phys_to_virt(__pfn_to_phys(pfn));
	}

	return (void *)__bus_to_virt((unsigned long)addr);
}

static inline dma_addr_t virt_to_dma(struct device *dev, void *addr)
{
	if (dev)
		return pfn_to_dma(dev, virt_to_pfn(addr));

	return (dma_addr_t)__virt_to_bus((unsigned long)(addr));
}

#else
static inline dma_addr_t pfn_to_dma(struct device *dev, unsigned long pfn)
{
	return __arch_pfn_to_dma(dev, pfn);
}

static inline unsigned long dma_to_pfn(struct device *dev, dma_addr_t addr)
{
	return __arch_dma_to_pfn(dev, addr);
}

static inline void *dma_to_virt(struct device *dev, dma_addr_t addr)
{
	return __arch_dma_to_virt(dev, addr);
}

static inline dma_addr_t virt_to_dma(struct device *dev, void *addr)
{
	return __arch_virt_to_dma(dev, addr);
}
#endif

/* The ARM override for dma_max_pfn() */
static inline unsigned long dma_max_pfn(struct device *dev)
{
	return PHYS_PFN_OFFSET + dma_to_pfn(dev, *dev->dma_mask);
}
#define dma_max_pfn(dev) dma_max_pfn(dev)

<<<<<<< HEAD
static inline int set_arch_dma_coherent_ops(struct device *dev)
{
	dev->archdata.dma_coherent = true;
	set_dma_ops(dev, &arm_coherent_dma_ops);
	return 0;
}
#define set_arch_dma_coherent_ops(dev)	set_arch_dma_coherent_ops(dev)
=======
#define arch_setup_dma_ops arch_setup_dma_ops
extern void arch_setup_dma_ops(struct device *dev, u64 dma_base, u64 size,
			       struct iommu_ops *iommu, bool coherent);

#define arch_teardown_dma_ops arch_teardown_dma_ops
extern void arch_teardown_dma_ops(struct device *dev);
>>>>>>> fd522d27

/* do not use this function in a driver */
static inline bool is_device_dma_coherent(struct device *dev)
{
	return dev->archdata.dma_coherent;
}

static inline dma_addr_t phys_to_dma(struct device *dev, phys_addr_t paddr)
{
	unsigned int offset = paddr & ~PAGE_MASK;
	return pfn_to_dma(dev, __phys_to_pfn(paddr)) + offset;
}

static inline phys_addr_t dma_to_phys(struct device *dev, dma_addr_t dev_addr)
{
	unsigned int offset = dev_addr & ~PAGE_MASK;
	return __pfn_to_phys(dma_to_pfn(dev, dev_addr)) + offset;
}

static inline bool dma_capable(struct device *dev, dma_addr_t addr, size_t size)
{
	u64 limit, mask;

	if (!dev->dma_mask)
		return 0;

	mask = *dev->dma_mask;

	limit = (mask + 1) & ~mask;
	if (limit && size > limit)
		return 0;

	if ((addr | (addr + size - 1)) & ~mask)
		return 0;

	return 1;
}

static inline void dma_mark_clean(void *addr, size_t size) { }

/*
 * DMA errors are defined by all-bits-set in the DMA address.
 */
static inline int dma_mapping_error(struct device *dev, dma_addr_t dma_addr)
{
	debug_dma_mapping_error(dev, dma_addr);
	return dma_addr == DMA_ERROR_CODE;
}

/*
 * Dummy noncoherent implementation.  We don't provide a dma_cache_sync
 * function so drivers using this API are highlighted with build warnings.
 */
static inline void *dma_alloc_noncoherent(struct device *dev, size_t size,
		dma_addr_t *handle, gfp_t gfp)
{
	return NULL;
}

static inline void dma_free_noncoherent(struct device *dev, size_t size,
		void *cpu_addr, dma_addr_t handle)
{
}

extern int dma_supported(struct device *dev, u64 mask);

extern int arm_dma_set_mask(struct device *dev, u64 dma_mask);

/**
 * arm_dma_alloc - allocate consistent memory for DMA
 * @dev: valid struct device pointer, or NULL for ISA and EISA-like devices
 * @size: required memory size
 * @handle: bus-specific DMA address
 * @attrs: optinal attributes that specific mapping properties
 *
 * Allocate some memory for a device for performing DMA.  This function
 * allocates pages, and will return the CPU-viewed address, and sets @handle
 * to be the device-viewed address.
 */
extern void *arm_dma_alloc(struct device *dev, size_t size, dma_addr_t *handle,
			   gfp_t gfp, struct dma_attrs *attrs);

#define dma_alloc_coherent(d, s, h, f) dma_alloc_attrs(d, s, h, f, NULL)

static inline void *dma_alloc_attrs(struct device *dev, size_t size,
				       dma_addr_t *dma_handle, gfp_t flag,
				       struct dma_attrs *attrs)
{
	struct dma_map_ops *ops = get_dma_ops(dev);
	void *cpu_addr;
	BUG_ON(!ops);

	cpu_addr = ops->alloc(dev, size, dma_handle, flag, attrs);
	debug_dma_alloc_coherent(dev, size, *dma_handle, cpu_addr);
	return cpu_addr;
}

/**
 * arm_dma_free - free memory allocated by arm_dma_alloc
 * @dev: valid struct device pointer, or NULL for ISA and EISA-like devices
 * @size: size of memory originally requested in dma_alloc_coherent
 * @cpu_addr: CPU-view address returned from dma_alloc_coherent
 * @handle: device-view address returned from dma_alloc_coherent
 * @attrs: optinal attributes that specific mapping properties
 *
 * Free (and unmap) a DMA buffer previously allocated by
 * arm_dma_alloc().
 *
 * References to memory and mappings associated with cpu_addr/handle
 * during and after this call executing are illegal.
 */
extern void arm_dma_free(struct device *dev, size_t size, void *cpu_addr,
			 dma_addr_t handle, struct dma_attrs *attrs);

#define dma_free_coherent(d, s, c, h) dma_free_attrs(d, s, c, h, NULL)

static inline void dma_free_attrs(struct device *dev, size_t size,
				     void *cpu_addr, dma_addr_t dma_handle,
				     struct dma_attrs *attrs)
{
	struct dma_map_ops *ops = get_dma_ops(dev);
	BUG_ON(!ops);

	debug_dma_free_coherent(dev, size, cpu_addr, dma_handle);
	ops->free(dev, size, cpu_addr, dma_handle, attrs);
}

/**
 * arm_dma_mmap - map a coherent DMA allocation into user space
 * @dev: valid struct device pointer, or NULL for ISA and EISA-like devices
 * @vma: vm_area_struct describing requested user mapping
 * @cpu_addr: kernel CPU-view address returned from dma_alloc_coherent
 * @handle: device-view address returned from dma_alloc_coherent
 * @size: size of memory originally requested in dma_alloc_coherent
 * @attrs: optinal attributes that specific mapping properties
 *
 * Map a coherent DMA buffer previously allocated by dma_alloc_coherent
 * into user space.  The coherent DMA buffer must not be freed by the
 * driver until the user space mapping has been released.
 */
extern int arm_dma_mmap(struct device *dev, struct vm_area_struct *vma,
			void *cpu_addr, dma_addr_t dma_addr, size_t size,
			struct dma_attrs *attrs);

/*
 * This can be called during early boot to increase the size of the atomic
 * coherent DMA pool above the default value of 256KiB. It must be called
 * before postcore_initcall.
 */
extern void __init init_dma_coherent_pool_size(unsigned long size);

/*
 * For SA-1111, IXP425, and ADI systems  the dma-mapping functions are "magic"
 * and utilize bounce buffers as needed to work around limited DMA windows.
 *
 * On the SA-1111, a bug limits DMA to only certain regions of RAM.
 * On the IXP425, the PCI inbound window is 64MB (256MB total RAM)
 * On some ADI engineering systems, PCI inbound window is 32MB (12MB total RAM)
 *
 * The following are helper functions used by the dmabounce subystem
 *
 */

/**
 * dmabounce_register_dev
 *
 * @dev: valid struct device pointer
 * @small_buf_size: size of buffers to use with small buffer pool
 * @large_buf_size: size of buffers to use with large buffer pool (can be 0)
 * @needs_bounce_fn: called to determine whether buffer needs bouncing
 *
 * This function should be called by low-level platform code to register
 * a device as requireing DMA buffer bouncing. The function will allocate
 * appropriate DMA pools for the device.
 */
extern int dmabounce_register_dev(struct device *, unsigned long,
		unsigned long, int (*)(struct device *, dma_addr_t, size_t));

/**
 * dmabounce_unregister_dev
 *
 * @dev: valid struct device pointer
 *
 * This function should be called by low-level platform code when device
 * that was previously registered with dmabounce_register_dev is removed
 * from the system.
 *
 */
extern void dmabounce_unregister_dev(struct device *);



/*
 * The scatter list versions of the above methods.
 */
extern int arm_dma_map_sg(struct device *, struct scatterlist *, int,
		enum dma_data_direction, struct dma_attrs *attrs);
extern void arm_dma_unmap_sg(struct device *, struct scatterlist *, int,
		enum dma_data_direction, struct dma_attrs *attrs);
extern void arm_dma_sync_sg_for_cpu(struct device *, struct scatterlist *, int,
		enum dma_data_direction);
extern void arm_dma_sync_sg_for_device(struct device *, struct scatterlist *, int,
		enum dma_data_direction);
extern int arm_dma_get_sgtable(struct device *dev, struct sg_table *sgt,
		void *cpu_addr, dma_addr_t dma_addr, size_t size,
		struct dma_attrs *attrs);

#endif /* __KERNEL__ */
#endif<|MERGE_RESOLUTION|>--- conflicted
+++ resolved
@@ -121,22 +121,12 @@
 }
 #define dma_max_pfn(dev) dma_max_pfn(dev)
 
-<<<<<<< HEAD
-static inline int set_arch_dma_coherent_ops(struct device *dev)
-{
-	dev->archdata.dma_coherent = true;
-	set_dma_ops(dev, &arm_coherent_dma_ops);
-	return 0;
-}
-#define set_arch_dma_coherent_ops(dev)	set_arch_dma_coherent_ops(dev)
-=======
 #define arch_setup_dma_ops arch_setup_dma_ops
 extern void arch_setup_dma_ops(struct device *dev, u64 dma_base, u64 size,
 			       struct iommu_ops *iommu, bool coherent);
 
 #define arch_teardown_dma_ops arch_teardown_dma_ops
 extern void arch_teardown_dma_ops(struct device *dev);
->>>>>>> fd522d27
 
 /* do not use this function in a driver */
 static inline bool is_device_dma_coherent(struct device *dev)
