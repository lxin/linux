/*
 * Copyright 2004-2007 Freescale Semiconductor, Inc. All Rights Reserved.
 */

/*
 * This program is free software; you can redistribute it and/or modify
 * it under the terms of the GNU General Public License version 2 as
 * published by the Free Software Foundation.
 */

#ifndef __ASM_ARCH_MXC_COMMON_H__
#define __ASM_ARCH_MXC_COMMON_H__

struct platform_device;
struct clk;

extern void mx1_map_io(void);
extern void mx21_map_io(void);
extern void mx25_map_io(void);
extern void mx27_map_io(void);
extern void mx31_map_io(void);
extern void mx35_map_io(void);
extern void mx50_map_io(void);
extern void mx51_map_io(void);
extern void mx53_map_io(void);
extern void imx1_init_early(void);
extern void imx21_init_early(void);
extern void imx25_init_early(void);
extern void imx27_init_early(void);
extern void imx31_init_early(void);
extern void imx35_init_early(void);
extern void imx50_init_early(void);
extern void imx51_init_early(void);
extern void imx53_init_early(void);
extern void mxc_init_irq(void __iomem *);
extern void tzic_init_irq(void __iomem *);
extern void mx1_init_irq(void);
extern void mx21_init_irq(void);
extern void mx25_init_irq(void);
extern void mx27_init_irq(void);
extern void mx31_init_irq(void);
extern void mx35_init_irq(void);
extern void mx50_init_irq(void);
extern void mx51_init_irq(void);
extern void mx53_init_irq(void);
extern void imx1_soc_init(void);
extern void imx21_soc_init(void);
extern void imx25_soc_init(void);
extern void imx27_soc_init(void);
extern void imx31_soc_init(void);
extern void imx35_soc_init(void);
extern void imx50_soc_init(void);
extern void imx51_soc_init(void);
extern void imx53_soc_init(void);
extern void epit_timer_init(struct clk *timer_clk, void __iomem *base, int irq);
extern void mxc_timer_init(struct clk *timer_clk, void __iomem *, int);
extern int mx1_clocks_init(unsigned long fref);
extern int mx21_clocks_init(unsigned long lref, unsigned long fref);
extern int mx25_clocks_init(void);
extern int mx27_clocks_init(unsigned long fref);
extern int mx31_clocks_init(unsigned long fref);
extern int mx35_clocks_init(void);
extern int mx51_clocks_init(unsigned long ckil, unsigned long osc,
			unsigned long ckih1, unsigned long ckih2);
extern int mx53_clocks_init(unsigned long ckil, unsigned long osc,
			unsigned long ckih1, unsigned long ckih2);
extern struct platform_device *mxc_register_gpio(char *name, int id,
	resource_size_t iobase, resource_size_t iosize, int irq, int irq_high);
extern void mxc_set_cpu_type(unsigned int type);
extern void mxc_arch_reset_init(void __iomem *);
extern void mx51_efikamx_reset(void);
extern int mx53_revision(void);
extern int mx53_display_revision(void);

enum mxc_cpu_pwr_mode {
	WAIT_CLOCKED,		/* wfi only */
	WAIT_UNCLOCKED,		/* WAIT */
	WAIT_UNCLOCKED_POWER_OFF,	/* WAIT + SRPG */
	STOP_POWER_ON,		/* just STOP */
	STOP_POWER_OFF,		/* STOP + SRPG */
};

extern void mx5_cpu_lp_set(enum mxc_cpu_pwr_mode mode);
extern void (*imx_idle)(void);
<<<<<<< HEAD
=======
extern void imx_print_silicon_rev(const char *cpu, int srev);

void avic_handle_irq(struct pt_regs *);
void tzic_handle_irq(struct pt_regs *);

#define imx1_handle_irq avic_handle_irq
#define imx21_handle_irq avic_handle_irq
#define imx25_handle_irq avic_handle_irq
#define imx27_handle_irq avic_handle_irq
#define imx31_handle_irq avic_handle_irq
#define imx35_handle_irq avic_handle_irq
#define imx50_handle_irq tzic_handle_irq
#define imx51_handle_irq tzic_handle_irq
#define imx53_handle_irq tzic_handle_irq

>>>>>>> efa62e13
#endif<|MERGE_RESOLUTION|>--- conflicted
+++ resolved
@@ -82,8 +82,6 @@
 
 extern void mx5_cpu_lp_set(enum mxc_cpu_pwr_mode mode);
 extern void (*imx_idle)(void);
-<<<<<<< HEAD
-=======
 extern void imx_print_silicon_rev(const char *cpu, int srev);
 
 void avic_handle_irq(struct pt_regs *);
@@ -99,5 +97,4 @@
 #define imx51_handle_irq tzic_handle_irq
 #define imx53_handle_irq tzic_handle_irq
 
->>>>>>> efa62e13
 #endif