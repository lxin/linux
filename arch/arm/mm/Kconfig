--- conflicted
+++ resolved
@@ -631,12 +631,8 @@
 
 config ARM_LPAE
 	bool "Support for the Large Physical Address Extension"
-<<<<<<< HEAD
-	depends on MMU && CPU_V7
-=======
 	depends on MMU && CPU_32v7 && !CPU_32v6 && !CPU_32v5 && \
 		!CPU_32v4 && !CPU_32v3
->>>>>>> c16fa4f2
 	help
 	  Say Y if you have an ARMv7 processor supporting the LPAE page
 	  table format and you would like to access memory beyond the
