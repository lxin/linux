--- conflicted
+++ resolved
@@ -567,40 +567,6 @@
 
 /* FSI */
 #define IRQ_FSI		evt2irq(0x1840)
-<<<<<<< HEAD
-
-static int fsi_set_rate(int is_porta, int rate)
-{
-	struct clk *fsib_clk;
-	struct clk *fdiv_clk = &sh7372_fsidivb_clk;
-	int ret;
-
-	/* set_rate is not needed if port A */
-	if (is_porta)
-		return 0;
-
-	fsib_clk = clk_get(NULL, "fsib_clk");
-	if (IS_ERR(fsib_clk))
-		return -EINVAL;
-
-	switch (rate) {
-	case 44100:
-		clk_set_rate(fsib_clk, clk_round_rate(fsib_clk, 11283000));
-		ret = SH_FSI_ACKMD_256 | SH_FSI_BPFMD_64;
-		break;
-	case 48000:
-		clk_set_rate(fsib_clk, clk_round_rate(fsib_clk, 85428000));
-		clk_set_rate(fdiv_clk, clk_round_rate(fdiv_clk, 12204000));
-		ret = SH_FSI_ACKMD_256 | SH_FSI_BPFMD_64;
-		break;
-	default:
-		pr_err("unsupported rate in FSI2 port B\n");
-		ret = -EINVAL;
-		break;
-	}
-
-	clk_put(fsib_clk);
-=======
 static int __fsi_set_rate(struct clk *clk, long rate, int enable)
 {
 	int ret = 0;
@@ -722,7 +688,6 @@
 		ret = fsi_ak4642_set_rate(dev, rate, enable);
 	else
 		ret = fsi_hdmi_set_rate(dev, rate, enable);
->>>>>>> 5b84ba26
 
 	return ret;
 }
