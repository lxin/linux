/* ----------------------------------------------------------------------- *
 *
 *   Copyright (C) 1991, 1992 Linus Torvalds
 *   Copyright 2007 rPath, Inc. - All Rights Reserved
 *
 *   This file is part of the Linux kernel, and is made available under
 *   the terms of the GNU General Public License version 2.
 *
 * ----------------------------------------------------------------------- */

/*
 * The actual transition into protected mode
 */

#include <asm/boot.h>
#include <asm/processor-flags.h>
#include <asm/segment.h>
#include <linux/linkage.h>

	.text
	.code16

/*
 * void protected_mode_jump(u32 entrypoint, u32 bootparams);
 */
GLOBAL(protected_mode_jump)
	movl	%edx, %esi		# Pointer to boot_params table

	xorl	%ebx, %ebx
	movw	%cs, %bx
	shll	$4, %ebx
	addl	%ebx, 2f
	jmp	1f			# Short jump to serialize on 386/486
1:

	movw	$__BOOT_DS, %cx
	movw	$__BOOT_TSS, %di

	movl	%cr0, %edx
	orb	$X86_CR0_PE, %dl	# Protected mode
	movl	%edx, %cr0

	# Transition to 32-bit mode
	.byte	0x66, 0xea		# ljmpl opcode
2:	.long	in_pm32			# offset
	.word	__BOOT_CS		# segment
ENDPROC(protected_mode_jump)

	.code32
<<<<<<< HEAD
=======
	.section ".text32","ax"
>>>>>>> 0221c81b
GLOBAL(in_pm32)
	# Set up data segments for flat 32-bit mode
	movl	%ecx, %ds
	movl	%ecx, %es
	movl	%ecx, %fs
	movl	%ecx, %gs
	movl	%ecx, %ss
	# The 32-bit code sets up its own stack, but this way we do have
	# a valid stack if some debugging hack wants to use it.
	addl	%ebx, %esp

	# Set up TR to make Intel VT happy
	ltr	%di

	# Clear registers to allow for future extensions to the
	# 32-bit boot protocol
	xorl	%ecx, %ecx
	xorl	%edx, %edx
	xorl	%ebx, %ebx
	xorl	%ebp, %ebp
	xorl	%edi, %edi

	# Set up LDTR to make Intel VT happy
	lldt	%cx

	jmpl	*%eax			# Jump to the 32-bit entrypoint
ENDPROC(in_pm32)<|MERGE_RESOLUTION|>--- conflicted
+++ resolved
@@ -47,10 +47,7 @@
 ENDPROC(protected_mode_jump)
 
 	.code32
-<<<<<<< HEAD
-=======
 	.section ".text32","ax"
->>>>>>> 0221c81b
 GLOBAL(in_pm32)
 	# Set up data segments for flat 32-bit mode
 	movl	%ecx, %ds
