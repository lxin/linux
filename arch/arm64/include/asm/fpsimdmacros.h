/* SPDX-License-Identifier: GPL-2.0-only */
/*
 * FP/SIMD state saving and restoring macros
 *
 * Copyright (C) 2012 ARM Ltd.
 * Author: Catalin Marinas <catalin.marinas@arm.com>
 */

#include <asm/assembler.h>

.macro fpsimd_save state, tmpnr
	stp	q0, q1, [\state, #16 * 0]
	stp	q2, q3, [\state, #16 * 2]
	stp	q4, q5, [\state, #16 * 4]
	stp	q6, q7, [\state, #16 * 6]
	stp	q8, q9, [\state, #16 * 8]
	stp	q10, q11, [\state, #16 * 10]
	stp	q12, q13, [\state, #16 * 12]
	stp	q14, q15, [\state, #16 * 14]
	stp	q16, q17, [\state, #16 * 16]
	stp	q18, q19, [\state, #16 * 18]
	stp	q20, q21, [\state, #16 * 20]
	stp	q22, q23, [\state, #16 * 22]
	stp	q24, q25, [\state, #16 * 24]
	stp	q26, q27, [\state, #16 * 26]
	stp	q28, q29, [\state, #16 * 28]
	stp	q30, q31, [\state, #16 * 30]!
	mrs	x\tmpnr, fpsr
	str	w\tmpnr, [\state, #16 * 2]
	mrs	x\tmpnr, fpcr
	str	w\tmpnr, [\state, #16 * 2 + 4]
.endm

.macro fpsimd_restore_fpcr state, tmp
	/*
	 * Writes to fpcr may be self-synchronising, so avoid restoring
	 * the register if it hasn't changed.
	 */
	mrs	\tmp, fpcr
	cmp	\tmp, \state
	b.eq	9999f
	msr	fpcr, \state
9999:
.endm

/* Clobbers \state */
.macro fpsimd_restore state, tmpnr
	ldp	q0, q1, [\state, #16 * 0]
	ldp	q2, q3, [\state, #16 * 2]
	ldp	q4, q5, [\state, #16 * 4]
	ldp	q6, q7, [\state, #16 * 6]
	ldp	q8, q9, [\state, #16 * 8]
	ldp	q10, q11, [\state, #16 * 10]
	ldp	q12, q13, [\state, #16 * 12]
	ldp	q14, q15, [\state, #16 * 14]
	ldp	q16, q17, [\state, #16 * 16]
	ldp	q18, q19, [\state, #16 * 18]
	ldp	q20, q21, [\state, #16 * 20]
	ldp	q22, q23, [\state, #16 * 22]
	ldp	q24, q25, [\state, #16 * 24]
	ldp	q26, q27, [\state, #16 * 26]
	ldp	q28, q29, [\state, #16 * 28]
	ldp	q30, q31, [\state, #16 * 30]!
	ldr	w\tmpnr, [\state, #16 * 2]
	msr	fpsr, x\tmpnr
	ldr	w\tmpnr, [\state, #16 * 2 + 4]
	fpsimd_restore_fpcr x\tmpnr, \state
.endm

/* Sanity-check macros to help avoid encoding garbage instructions */

.macro _check_general_reg nr
	.if (\nr) < 0 || (\nr) > 30
		.error "Bad register number \nr."
	.endif
.endm

.macro _sve_check_zreg znr
	.if (\znr) < 0 || (\znr) > 31
		.error "Bad Scalable Vector Extension vector register number \znr."
	.endif
.endm

.macro _sve_check_preg pnr
	.if (\pnr) < 0 || (\pnr) > 15
		.error "Bad Scalable Vector Extension predicate register number \pnr."
	.endif
.endm

.macro _check_num n, min, max
	.if (\n) < (\min) || (\n) > (\max)
		.error "Number \n out of range [\min,\max]"
	.endif
.endm

/* SVE instruction encodings for non-SVE-capable assemblers */
/* (pre binutils 2.28, all kernel capable clang versions support SVE) */

/* STR (vector): STR Z\nz, [X\nxbase, #\offset, MUL VL] */
.macro _sve_str_v nz, nxbase, offset=0
	_sve_check_zreg \nz
	_check_general_reg \nxbase
	_check_num (\offset), -0x100, 0xff
	.inst	0xe5804000			\
		| (\nz)				\
		| ((\nxbase) << 5)		\
		| (((\offset) & 7) << 10)	\
		| (((\offset) & 0x1f8) << 13)
.endm

/* LDR (vector): LDR Z\nz, [X\nxbase, #\offset, MUL VL] */
.macro _sve_ldr_v nz, nxbase, offset=0
	_sve_check_zreg \nz
	_check_general_reg \nxbase
	_check_num (\offset), -0x100, 0xff
	.inst	0x85804000			\
		| (\nz)				\
		| ((\nxbase) << 5)		\
		| (((\offset) & 7) << 10)	\
		| (((\offset) & 0x1f8) << 13)
.endm

/* STR (predicate): STR P\np, [X\nxbase, #\offset, MUL VL] */
.macro _sve_str_p np, nxbase, offset=0
	_sve_check_preg \np
	_check_general_reg \nxbase
	_check_num (\offset), -0x100, 0xff
	.inst	0xe5800000			\
		| (\np)				\
		| ((\nxbase) << 5)		\
		| (((\offset) & 7) << 10)	\
		| (((\offset) & 0x1f8) << 13)
.endm

/* LDR (predicate): LDR P\np, [X\nxbase, #\offset, MUL VL] */
.macro _sve_ldr_p np, nxbase, offset=0
	_sve_check_preg \np
	_check_general_reg \nxbase
	_check_num (\offset), -0x100, 0xff
	.inst	0x85800000			\
		| (\np)				\
		| ((\nxbase) << 5)		\
		| (((\offset) & 7) << 10)	\
		| (((\offset) & 0x1f8) << 13)
.endm

/* RDVL X\nx, #\imm */
.macro _sve_rdvl nx, imm
	_check_general_reg \nx
	_check_num (\imm), -0x20, 0x1f
	.inst	0x04bf5000			\
		| (\nx)				\
		| (((\imm) & 0x3f) << 5)
.endm

/* RDFFR (unpredicated): RDFFR P\np.B */
.macro _sve_rdffr np
	_sve_check_preg \np
	.inst	0x2519f000			\
		| (\np)
.endm

/* WRFFR P\np.B */
.macro _sve_wrffr np
	_sve_check_preg \np
	.inst	0x25289000			\
		| ((\np) << 5)
.endm

/* PFALSE P\np.B */
.macro _sve_pfalse np
	_sve_check_preg \np
	.inst	0x2518e400			\
		| (\np)
.endm

.macro __for from:req, to:req
	.if (\from) == (\to)
		_for__body %\from
	.else
		__for %\from, %((\from) + ((\to) - (\from)) / 2)
		__for %((\from) + ((\to) - (\from)) / 2 + 1), %\to
	.endif
.endm

.macro _for var:req, from:req, to:req, insn:vararg
	.macro _for__body \var:req
		.noaltmacro
		\insn
		.altmacro
	.endm

	.altmacro
	__for \from, \to
	.noaltmacro

	.purgem _for__body
.endm

/* Update ZCR_EL1.LEN with the new VQ */
.macro sve_load_vq xvqminus1, xtmp, xtmp2
		mrs_s		\xtmp, SYS_ZCR_EL1
		bic		\xtmp2, \xtmp, ZCR_ELx_LEN_MASK
		orr		\xtmp2, \xtmp2, \xvqminus1
		cmp		\xtmp2, \xtmp
		b.eq		921f
		msr_s		SYS_ZCR_EL1, \xtmp2	//self-synchronising
921:
.endm

/* Preserve the first 128-bits of Znz and zero the rest. */
.macro _sve_flush_z nz
	_sve_check_zreg \nz
	mov	v\nz\().16b, v\nz\().16b
.endm

.macro sve_flush_z
 _for n, 0, 31, _sve_flush_z	\n
.endm
<<<<<<< HEAD
.macro sve_flush_p_ffr
=======
.macro sve_flush_p
>>>>>>> df0cc57e
 _for n, 0, 15, _sve_pfalse	\n
.endm
.macro sve_flush_ffr
		_sve_wrffr	0
.endm

.macro sve_save nxbase, xpfpsr, save_ffr, nxtmp
 _for n, 0, 31,	_sve_str_v	\n, \nxbase, \n - 34
 _for n, 0, 15,	_sve_str_p	\n, \nxbase, \n - 16
		cbz		\save_ffr, 921f
		_sve_rdffr	0
		_sve_str_p	0, \nxbase
		_sve_ldr_p	0, \nxbase, -16
		b		922f
921:
		str		xzr, [x\nxbase]		// Zero out FFR
922:
		mrs		x\nxtmp, fpsr
		str		w\nxtmp, [\xpfpsr]
		mrs		x\nxtmp, fpcr
		str		w\nxtmp, [\xpfpsr, #4]
.endm

.macro sve_load nxbase, xpfpsr, restore_ffr, nxtmp
 _for n, 0, 31,	_sve_ldr_v	\n, \nxbase, \n - 34
		cbz		\restore_ffr, 921f
		_sve_ldr_p	0, \nxbase
		_sve_wrffr	0
921:
 _for n, 0, 15,	_sve_ldr_p	\n, \nxbase, \n - 16

		ldr		w\nxtmp, [\xpfpsr]
		msr		fpsr, x\nxtmp
		ldr		w\nxtmp, [\xpfpsr, #4]
		msr		fpcr, x\nxtmp
.endm<|MERGE_RESOLUTION|>--- conflicted
+++ resolved
@@ -217,11 +217,7 @@
 .macro sve_flush_z
  _for n, 0, 31, _sve_flush_z	\n
 .endm
-<<<<<<< HEAD
-.macro sve_flush_p_ffr
-=======
 .macro sve_flush_p
->>>>>>> df0cc57e
  _for n, 0, 15, _sve_pfalse	\n
 .endm
 .macro sve_flush_ffr
